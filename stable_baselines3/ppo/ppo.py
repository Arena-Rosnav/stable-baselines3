import warnings
from typing import Any, Dict, Optional, Type, TypeVar, Union

import numpy as np
import torch as th
from gym import spaces
from torch.nn import functional as F

from stable_baselines3.common.on_policy_algorithm import OnPolicyAlgorithm
from stable_baselines3.common.policies import ActorCriticCnnPolicy, ActorCriticPolicy, BasePolicy, MultiInputActorCriticPolicy
from stable_baselines3.common.type_aliases import GymEnv, MaybeCallback, Schedule
from stable_baselines3.common.utils import explained_variance, get_schedule_fn

SelfPPO = TypeVar("SelfPPO", bound="PPO")


class PPO(OnPolicyAlgorithm):
    """
    Proximal Policy Optimization algorithm (PPO) (clip version)

    Paper: https://arxiv.org/abs/1707.06347
    Code: This implementation borrows code from OpenAI Spinning Up (https://github.com/openai/spinningup/)
    https://github.com/ikostrikov/pytorch-a2c-ppo-acktr-gail and
    Stable Baselines (PPO2 from https://github.com/hill-a/stable-baselines)

    Introduction to PPO: https://spinningup.openai.com/en/latest/algorithms/ppo.html

    :param policy: The policy model to use (MlpPolicy, CnnPolicy, ...)
    :param env: The environment to learn from (if registered in Gym, can be str)
    :param learning_rate: The learning rate, it can be a function
        of the current progress remaining (from 1 to 0)
    :param n_steps: The number of steps to run for each environment per update
        (i.e. rollout buffer size is n_steps * n_envs where n_envs is number of environment copies running in parallel)
        NOTE: n_steps * n_envs must be greater than 1 (because of the advantage normalization)
        See https://github.com/pytorch/pytorch/issues/29372
    :param batch_size: Minibatch size
    :param n_epochs: Number of epoch when optimizing the surrogate loss
    :param gamma: Discount factor
    :param gae_lambda: Factor for trade-off of bias vs variance for Generalized Advantage Estimator
    :param clip_range: Clipping parameter, it can be a function of the current progress
        remaining (from 1 to 0).
    :param clip_range_vf: Clipping parameter for the value function,
        it can be a function of the current progress remaining (from 1 to 0).
        This is a parameter specific to the OpenAI implementation. If None is passed (default),
        no clipping will be done on the value function.
        IMPORTANT: this clipping depends on the reward scaling.
    :param normalize_advantage: Whether to normalize or not the advantage
    :param ent_coef: Entropy coefficient for the loss calculation
    :param vf_coef: Value function coefficient for the loss calculation
    :param max_grad_norm: The maximum value for the gradient clipping
    :param use_sde: Whether to use generalized State Dependent Exploration (gSDE)
        instead of action noise exploration (default: False)
    :param sde_sample_freq: Sample a new noise matrix every n steps when using gSDE
        Default: -1 (only sample at the beginning of the rollout)
    :param target_kl: Limit the KL divergence between updates,
        because the clipping is not enough to prevent large update
        see issue #213 (cf https://github.com/hill-a/stable-baselines/issues/213)
        By default, there is no limit on the kl div.
    :param stats_window_size: Window size for the rollout logging, specifying the number of episodes to average
        the reported success rate, mean episode length, and mean reward over
    :param tensorboard_log: the log location for tensorboard (if None, no logging)
    :param policy_kwargs: additional arguments to be passed to the policy on creation
    :param verbose: Verbosity level: 0 for no output, 1 for info messages (such as device or wrappers used), 2 for
        debug messages
    :param seed: Seed for the pseudo random generators
    :param device: Device (cpu, cuda, ...) on which the code should be run.
        Setting it to auto, the code will be run on the GPU if possible.
    :param _init_setup_model: Whether or not to build the network at the creation of the instance
    """

    policy_aliases: Dict[str, Type[BasePolicy]] = {
        "MlpPolicy": ActorCriticPolicy,
        "CnnPolicy": ActorCriticCnnPolicy,
        "MultiInputPolicy": MultiInputActorCriticPolicy,
    }

    def __init__(
        self,
        policy: Union[str, Type[ActorCriticPolicy]],
        env: Union[GymEnv, str],
        learning_rate: Union[float, Schedule] = 3e-4,
        n_steps: int = 2048,
        batch_size: int = 64,
        n_epochs: int = 10,
        gamma: float = 0.99,
        gae_lambda: float = 0.95,
        clip_range: Union[float, Schedule] = 0.2,
        clip_range_vf: Union[None, float, Schedule] = None,
        normalize_advantage: bool = True,
        ent_coef: float = 0.0,
        vf_coef: float = 0.5,
        max_grad_norm: float = 0.5,
        use_sde: bool = False,
        sde_sample_freq: int = -1,
        target_kl: Optional[float] = None,
        stats_window_size: int = 100,
        tensorboard_log: Optional[str] = None,
        policy_kwargs: Optional[Dict[str, Any]] = None,
        verbose: int = 0,
        seed: Optional[int] = None,
        device: Union[th.device, str] = "auto",
        _init_setup_model: bool = True,
    ):
        super().__init__(
            policy,
            env,
            learning_rate=learning_rate,
            n_steps=n_steps,
            gamma=gamma,
            gae_lambda=gae_lambda,
            ent_coef=ent_coef,
            vf_coef=vf_coef,
            max_grad_norm=max_grad_norm,
            use_sde=use_sde,
            sde_sample_freq=sde_sample_freq,
            stats_window_size=stats_window_size,
            tensorboard_log=tensorboard_log,
            policy_kwargs=policy_kwargs,
            verbose=verbose,
            device=device,
            seed=seed,
            _init_setup_model=False,
            supported_action_spaces=(
                spaces.Box,
                spaces.Discrete,
                spaces.MultiDiscrete,
                spaces.MultiBinary,
            ),
        )

        # Sanity check, otherwise it will lead to noisy gradient and NaN
        # because of the advantage normalization
        if normalize_advantage:
            assert (
                batch_size > 1
            ), "`batch_size` must be greater than 1. See https://github.com/DLR-RM/stable-baselines3/issues/440"

        if self.env is not None:
            # Check that `n_steps * n_envs > 1` to avoid NaN
            # when doing advantage normalization
            buffer_size = self.env.num_envs * self.n_steps
            assert buffer_size > 1 or (
                not normalize_advantage
            ), f"`n_steps * n_envs` must be greater than 1. Currently n_steps={self.n_steps} and n_envs={self.env.num_envs}"
            # Check that the rollout buffer size is a multiple of the mini-batch size
            untruncated_batches = buffer_size // batch_size
            if buffer_size % batch_size > 0:
                warnings.warn(
                    f"You have specified a mini-batch size of {batch_size},"
                    f" but because the `RolloutBuffer` is of size `n_steps * n_envs = {buffer_size}`,"
                    f" after every {untruncated_batches} untruncated mini-batches,"
                    f" there will be a truncated mini-batch of size {buffer_size % batch_size}\n"
                    f"We recommend using a `batch_size` that is a factor of `n_steps * n_envs`.\n"
                    f"Info: (n_steps={self.n_steps} and n_envs={self.env.num_envs})"
                )
        self.batch_size = batch_size
        self.n_epochs = n_epochs
        self.clip_range = clip_range
        self.clip_range_vf = clip_range_vf
        self.normalize_advantage = normalize_advantage
        self.target_kl = target_kl

        if _init_setup_model:
            self._setup_model()

    def _setup_model(self) -> None:
        super()._setup_model()

        # Initialize schedules for policy/value clipping
        self.clip_range = get_schedule_fn(self.clip_range)
        if self.clip_range_vf is not None:
            if isinstance(self.clip_range_vf, (float, int)):
                assert self.clip_range_vf > 0, "`clip_range_vf` must be positive, " "pass `None` to deactivate vf clipping"

            self.clip_range_vf = get_schedule_fn(self.clip_range_vf)

    def train(self) -> None:
        """
        Update policy using the currently gathered rollout buffer.
        """
        # Switch to train mode (this affects batch norm / dropout)
        self.policy.set_training_mode(True)
        # Update optimizer learning rate
        self._update_learning_rate(self.policy.optimizer)
        # Compute current clip range
        clip_range = self.clip_range(self._current_progress_remaining)
        # Optional: clip range for the value function
        if self.clip_range_vf is not None:
            clip_range_vf = self.clip_range_vf(self._current_progress_remaining)

        entropy_losses = []
        pg_losses, value_losses = [], []
        clip_fractions = []

        continue_training = True
        # train for n_epochs epochs
        for epoch in range(self.n_epochs):
            approx_kl_divs = []
            # Do a complete pass on the rollout buffer
            for rollout_data in self.rollout_buffer.get(self.batch_size):
                actions = rollout_data.actions
                if isinstance(self.action_space, spaces.Discrete):
                    # Convert discrete action from float to long
                    actions = rollout_data.actions.long().flatten()

                # Re-sample the noise matrix because the log_std has changed
                if self.use_sde:
                    self.policy.reset_noise(self.batch_size)

                values, log_prob, entropy = self.policy.evaluate_actions(rollout_data.observations, actions)
                values = values.flatten()
                # Normalize advantage
                advantages = rollout_data.advantages
                # Normalization does not make sense if mini batchsize == 1, see GH issue #325
                if self.normalize_advantage and len(advantages) > 1:
                    advantages = (advantages - advantages.mean()) / (advantages.std() + 1e-8)

                # ratio between old and new policy, should be one at the first iteration
                ratio = th.exp(log_prob - rollout_data.old_log_prob)

                # clipped surrogate loss
                policy_loss_1 = advantages * ratio
                policy_loss_2 = advantages * th.clamp(ratio, 1 - clip_range, 1 + clip_range)
                policy_loss = -th.min(policy_loss_1, policy_loss_2).mean()

                # Logging
                pg_losses.append(policy_loss.item())
                clip_fraction = th.mean((th.abs(ratio - 1) > clip_range).float()).item()
                clip_fractions.append(clip_fraction)

                if self.clip_range_vf is None:
                    # No clipping
                    values_pred = values
                else:
                    # Clip the difference between old and new value
                    # NOTE: this depends on the reward scaling
                    values_pred = rollout_data.old_values + th.clamp(
                        values - rollout_data.old_values, -clip_range_vf, clip_range_vf
                    )
                # Value loss using the TD(gae_lambda) target
                value_loss = F.mse_loss(rollout_data.returns, values_pred)
                value_losses.append(value_loss.item())

                # Entropy loss favor exploration
                if entropy is None:
                    # Approximate entropy when no analytical form
                    entropy_loss = -th.mean(-log_prob)
                else:
                    entropy_loss = -th.mean(entropy)

                entropy_losses.append(entropy_loss.item())

                loss = policy_loss + self.ent_coef * entropy_loss + self.vf_coef * value_loss

                # Calculate approximate form of reverse KL Divergence for early stopping
                # see issue #417: https://github.com/DLR-RM/stable-baselines3/issues/417
                # and discussion in PR #419: https://github.com/DLR-RM/stable-baselines3/pull/419
                # and Schulman blog: http://joschu.net/blog/kl-approx.html
                with th.no_grad():
                    log_ratio = log_prob - rollout_data.old_log_prob
                    approx_kl_div = th.mean((th.exp(log_ratio) - 1) - log_ratio).cpu().numpy()
                    approx_kl_divs.append(approx_kl_div)

                if self.target_kl is not None and approx_kl_div > 1.5 * self.target_kl:
                    continue_training = False
                    if self.verbose >= 1:
                        print(f"Early stopping at step {epoch} due to reaching max kl: {approx_kl_div:.2f}")
                    break

                # Optimization step
                self.policy.optimizer.zero_grad()
                loss.backward()
                # Clip grad norm
                th.nn.utils.clip_grad_norm_(self.policy.parameters(), self.max_grad_norm)
                self.policy.optimizer.step()

            self._n_updates += 1
            if not continue_training:
                break

        explained_var = explained_variance(self.rollout_buffer.values.flatten(), self.rollout_buffer.returns.flatten())

        # Logs
        self.logger.record("train/entropy_loss", np.mean(entropy_losses))
        self.logger.record("train/policy_gradient_loss", np.mean(pg_losses))
        self.logger.record("train/value_loss", np.mean(value_losses))
        self.logger.record("train/approx_kl", np.mean(approx_kl_divs))
        self.logger.record("train/clip_fraction", np.mean(clip_fractions))
        self.logger.record("train/loss", loss.item())
        self.logger.record("train/explained_variance", explained_var)
        if hasattr(self.policy, "log_std"):
            self.logger.record("train/std", th.exp(self.policy.log_std).mean().item())

        self.logger.record("train/n_updates", self._n_updates, exclude="tensorboard")
        self.logger.record("train/clip_range", clip_range)
        if self.clip_range_vf is not None:
            self.logger.record("train/clip_range_vf", clip_range_vf)

    def learn(
        self: SelfPPO,
        total_timesteps: int,
        callback: MaybeCallback = None,
        log_interval: int = 1,
        tb_log_name: str = "PPO",
        reset_num_timesteps: bool = True,
        progress_bar: bool = False,
    ) -> SelfPPO:
        return super().learn(
            total_timesteps=total_timesteps,
            callback=callback,
            log_interval=log_interval,
            tb_log_name=tb_log_name,
            reset_num_timesteps=reset_num_timesteps,
<<<<<<< HEAD
        )

    def update_n_envs(self):
        assert (
            self.env is not None
        ), f"No environment given"
        if self.env is not None:
            self.n_envs = self.env.num_envs
            self.rollout_buffer.n_envs = self.n_envs
=======
            progress_bar=progress_bar,
        )
>>>>>>> 84f5511e
<|MERGE_RESOLUTION|>--- conflicted
+++ resolved
@@ -311,7 +311,7 @@
             log_interval=log_interval,
             tb_log_name=tb_log_name,
             reset_num_timesteps=reset_num_timesteps,
-<<<<<<< HEAD
+            progress_bar=progress_bar,
         )
 
     def update_n_envs(self):
@@ -320,8 +320,4 @@
         ), f"No environment given"
         if self.env is not None:
             self.n_envs = self.env.num_envs
-            self.rollout_buffer.n_envs = self.n_envs
-=======
-            progress_bar=progress_bar,
-        )
->>>>>>> 84f5511e
+            self.rollout_buffer.n_envs = self.n_envs