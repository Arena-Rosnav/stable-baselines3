--- conflicted
+++ resolved
@@ -203,16 +203,11 @@
             (used in recurrent policies)
         """
         if not deterministic and np.random.rand() < self.exploration_rate:
-<<<<<<< HEAD
-            if is_vectorized_observation(observation, self.observation_space):
+            if is_vectorized_observation(maybe_transpose(observation, self.observation_space), self.observation_space):
                 if isinstance(self.observation_space, gym.spaces.Dict):
                     n_batch = observation[list(observation.keys())[0]].shape[0]
                 else:
                     n_batch = observation.shape[0]
-=======
-            if is_vectorized_observation(maybe_transpose(observation, self.observation_space), self.observation_space):
-                n_batch = observation.shape[0]
->>>>>>> 237223f8
                 action = np.array([self.action_space.sample() for _ in range(n_batch)])
             else:
                 action = np.array(self.action_space.sample())
