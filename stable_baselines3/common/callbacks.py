import os
import warnings
from abc import ABC, abstractmethod
from typing import Any, Callable, Dict, List, Optional, Union

import gym
import numpy as np
import rospy

from std_msgs.msg import Empty

from stable_baselines3.common.logger import Logger

try:
    from tqdm import TqdmExperimentalWarning

    # Remove experimental warning
    warnings.filterwarnings("ignore", category=TqdmExperimentalWarning)
    from tqdm.rich import tqdm
except ImportError:
    # Rich not installed, we only throw an error
    # if the progress bar is used
    tqdm = None

from stable_baselines3.common import base_class  # pytype: disable=pyi-error
from stable_baselines3.common.evaluation import evaluate_policy
from stable_baselines3.common.vec_env import DummyVecEnv, VecEnv, sync_envs_normalization, VecNormalize


class BaseCallback(ABC):
    """
    Base class for callback.

    :param verbose: Verbosity level: 0 for no output, 1 for info messages, 2 for debug messages
    """

    # The RL model
    # Type hint as string to avoid circular import
    model: "base_class.BaseAlgorithm"
    logger: Logger

    def __init__(self, verbose: int = 0):
        super().__init__()
        # An alias for self.model.get_env(), the environment used for training
        self.training_env = None  # type: Union[gym.Env, VecEnv, None]
        # Number of time the callback was called
        self.n_calls = 0  # type: int
        # n_envs * n times env.step() was called
        self.num_timesteps = 0  # type: int
        self.verbose = verbose
        self.locals: Dict[str, Any] = {}
        self.globals: Dict[str, Any] = {}
        # Sometimes, for event callback, it is useful
        # to have access to the parent object
        self.parent = None  # type: Optional[BaseCallback]

    # Type hint as string to avoid circular import
    def init_callback(self, model: "base_class.BaseAlgorithm") -> None:
        """
        Initialize the callback by saving references to the
        RL model and the training environment for convenience.
        """
        self.model = model
        self.training_env = model.get_env()
        self.logger = model.logger
        self._init_callback()

    def _init_callback(self) -> None:
        pass

    def on_training_start(self, locals_: Dict[str, Any], globals_: Dict[str, Any]) -> None:
        # Those are reference and will be updated automatically
        self.locals = locals_
        self.globals = globals_
        # Update num_timesteps in case training was done before
        self.num_timesteps = self.model.num_timesteps
        self._on_training_start()

    def _on_training_start(self) -> None:
        pass

    def on_rollout_start(self) -> None:
        self._on_rollout_start()

    def _on_rollout_start(self) -> None:
        pass

    @abstractmethod
    def _on_step(self) -> bool:
        """
        :return: If the callback returns False, training is aborted early.
        """
        return True

    def on_step(self) -> bool:
        """
        This method will be called by the model after each call to ``env.step()``.

        For child callback (of an ``EventCallback``), this will be called
        when the event is triggered.

        :return: If the callback returns False, training is aborted early.
        """
        self.n_calls += 1
        self.num_timesteps = self.model.num_timesteps

        return self._on_step()

    def on_training_end(self) -> None:
        self._on_training_end()

    def _on_training_end(self) -> None:
        pass

    def on_rollout_end(self) -> None:
        self._on_rollout_end()

    def _on_rollout_end(self) -> None:
        pass

    def update_locals(self, locals_: Dict[str, Any]) -> None:
        """
        Update the references to the local variables.

        :param locals_: the local variables during rollout collection
        """
        self.locals.update(locals_)
        self.update_child_locals(locals_)

    def update_child_locals(self, locals_: Dict[str, Any]) -> None:
        """
        Update the references to the local variables on sub callbacks.

        :param locals_: the local variables during rollout collection
        """
        pass


class EventCallback(BaseCallback):
    """
    Base class for triggering callback on event.

    :param callback: Callback that will be called
        when an event is triggered.
    :param verbose: Verbosity level: 0 for no output, 1 for info messages, 2 for debug messages
    """

    def __init__(self, callback: Optional[BaseCallback] = None, verbose: int = 0):
        super().__init__(verbose=verbose)
        self.callback = callback
        # Give access to the parent
        if callback is not None:
            self.callback.parent = self

    def init_callback(self, model: "base_class.BaseAlgorithm") -> None:
        super().init_callback(model)
        if self.callback is not None:
            self.callback.init_callback(self.model)

    def _on_training_start(self) -> None:
        if self.callback is not None:
            self.callback.on_training_start(self.locals, self.globals)

    def _on_event(self) -> bool:
        if self.callback is not None:
            return self.callback.on_step()
        return True

    def _on_step(self) -> bool:
        return True

    def update_child_locals(self, locals_: Dict[str, Any]) -> None:
        """
        Update the references to the local variables.

        :param locals_: the local variables during rollout collection
        """
        if self.callback is not None:
            self.callback.update_locals(locals_)


class CallbackList(BaseCallback):
    """
    Class for chaining callbacks.

    :param callbacks: A list of callbacks that will be called
        sequentially.
    """

    def __init__(self, callbacks: List[BaseCallback]):
        super().__init__()
        assert isinstance(callbacks, list)
        self.callbacks = callbacks

    def _init_callback(self) -> None:
        for callback in self.callbacks:
            callback.init_callback(self.model)

    def _on_training_start(self) -> None:
        for callback in self.callbacks:
            callback.on_training_start(self.locals, self.globals)

    def _on_rollout_start(self) -> None:
        for callback in self.callbacks:
            callback.on_rollout_start()

    def _on_step(self) -> bool:
        continue_training = True
        for callback in self.callbacks:
            # Return False (stop training) if at least one callback returns False
            continue_training = callback.on_step() and continue_training
        return continue_training

    def _on_rollout_end(self) -> None:
        for callback in self.callbacks:
            callback.on_rollout_end()

    def _on_training_end(self) -> None:
        for callback in self.callbacks:
            callback.on_training_end()

    def update_child_locals(self, locals_: Dict[str, Any]) -> None:
        """
        Update the references to the local variables.

        :param locals_: the local variables during rollout collection
        """
        for callback in self.callbacks:
            callback.update_locals(locals_)


class CheckpointCallback(BaseCallback):
    """
    Callback for saving a model every ``save_freq`` calls
    to ``env.step()``.
    By default, it only saves model checkpoints,
    you need to pass ``save_replay_buffer=True``,
    and ``save_vecnormalize=True`` to also save replay buffer checkpoints
    and normalization statistics checkpoints.

    .. warning::

      When using multiple environments, each call to  ``env.step()``
      will effectively correspond to ``n_envs`` steps.
      To account for that, you can use ``save_freq = max(save_freq // n_envs, 1)``

    :param save_freq: Save checkpoints every ``save_freq`` call of the callback.
    :param save_path: Path to the folder where the model will be saved.
    :param name_prefix: Common prefix to the saved models
    :param save_replay_buffer: Save the model replay buffer
    :param save_vecnormalize: Save the ``VecNormalize`` statistics
    :param verbose: Verbosity level: 0 for no output, 2 for indicating when saving model checkpoint
    """

    def __init__(
        self,
        save_freq: int,
        save_path: str,
        name_prefix: str = "rl_model",
        save_replay_buffer: bool = False,
        save_vecnormalize: bool = False,
        verbose: int = 0,
    ):
        super().__init__(verbose)
        self.save_freq = save_freq
        self.save_path = save_path
        self.name_prefix = name_prefix
        self.save_replay_buffer = save_replay_buffer
        self.save_vecnormalize = save_vecnormalize

    def _init_callback(self) -> None:
        # Create folder if needed
        if self.save_path is not None:
            os.makedirs(self.save_path, exist_ok=True)

    def _checkpoint_path(self, checkpoint_type: str = "", extension: str = "") -> str:
        """
        Helper to get checkpoint path for each type of checkpoint.

        :param checkpoint_type: empty for the model, "replay_buffer_"
            or "vecnormalize_" for the other checkpoints.
        :param extension: Checkpoint file extension (zip for model, pkl for others)
        :return: Path to the checkpoint
        """
        return os.path.join(self.save_path, f"{self.name_prefix}_{checkpoint_type}{self.num_timesteps}_steps.{extension}")

    def _on_step(self) -> bool:
        if self.n_calls % self.save_freq == 0:
            model_path = self._checkpoint_path(extension="zip")
            self.model.save(model_path)
            if self.verbose >= 2:
                print(f"Saving model checkpoint to {model_path}")

            if self.save_replay_buffer and hasattr(self.model, "replay_buffer") and self.model.replay_buffer is not None:
                # If model has a replay buffer, save it too
                replay_buffer_path = self._checkpoint_path("replay_buffer_", extension="pkl")
                self.model.save_replay_buffer(replay_buffer_path)
                if self.verbose > 1:
                    print(f"Saving model replay buffer checkpoint to {replay_buffer_path}")

            if self.save_vecnormalize and self.model.get_vec_normalize_env() is not None:
                # Save the VecNormalize statistics
                vec_normalize_path = self._checkpoint_path("vecnormalize_", extension="pkl")
                self.model.get_vec_normalize_env().save(vec_normalize_path)
                if self.verbose >= 2:
                    print(f"Saving model VecNormalize to {vec_normalize_path}")

        return True


class ConvertCallback(BaseCallback):
    """
    Convert functional callback (old-style) to object.

    :param callback:
    :param verbose: Verbosity level: 0 for no output, 1 for info messages, 2 for debug messages
    """

    def __init__(self, callback: Callable[[Dict[str, Any], Dict[str, Any]], bool], verbose: int = 0):
        super().__init__(verbose)
        self.callback = callback

    def _on_step(self) -> bool:
        if self.callback is not None:
            return self.callback(self.locals, self.globals)
        return True


class EvalCallback(EventCallback):
    """
    Callback for evaluating an agent.

    .. warning::

      When using multiple environments, each call to  ``env.step()``
      will effectively correspond to ``n_envs`` steps.
      To account for that, you can use ``eval_freq = max(eval_freq // n_envs, 1)``

    :param eval_env: The environment used for initialization
    :param train_env: The environment used for saving moving average of VecNormalize 
    :param callback_on_new_best: Callback to trigger
        when there is a new best model according to the ``mean_reward``
    :param callback_after_eval: Callback to trigger after every evaluation
    :param n_eval_episodes: The number of episodes to test the agent
    :param eval_freq: Evaluate the agent every ``eval_freq`` call of the callback.
    :param log_path: Path to a folder where the evaluations (``evaluations.npz``)
        will be saved. It will be updated at each evaluation.
    :param best_model_save_path: Path to a folder where the best model
        according to performance on the eval env will be saved.
    :param deterministic: Whether the evaluation should
        use a stochastic or deterministic actions.
    :param render: Whether to render or not the environment during evaluation
    :param verbose: Verbosity level: 0 for no output, 1 for indicating information about evaluation results
    :param warn: Passed to ``evaluate_policy`` (warns if ``eval_env`` has not been
        wrapped with a Monitor wrapper)
    """

    def __init__(
        self,
        eval_env: Union[gym.Env, VecEnv],
        train_env: Union[gym.Env, VecEnv],
        callback_on_eval_end: Optional[BaseCallback] = None,
        callback_on_new_best: Optional[BaseCallback] = None,
        callback_after_eval: Optional[BaseCallback] = None,
        n_eval_episodes: int = 5,
        eval_freq: int = 10000,
        log_path: Optional[str] = None,
        best_model_save_path: Optional[str] = None,
        deterministic: bool = True,
        render: bool = False,
        verbose: int = 1,
        warn: bool = True,
    ):
        super().__init__(callback_after_eval, verbose=verbose)

        self.callback_on_new_best = callback_on_new_best
        if self.callback_on_new_best is not None:
            # Give access to the parent
            self.callback_on_new_best.parent = self

        self.n_eval_episodes = n_eval_episodes
        self.eval_freq = eval_freq
        self.best_mean_reward = -np.inf
        self.last_mean_reward = -np.inf
        self.last_success_rate = -np.inf
        self.deterministic = deterministic
        self.render = render
        self.warn = warn
        self.callback_on_eval_end = callback_on_eval_end

        # Convert to VecEnv for consistency
        if not isinstance(eval_env, VecEnv):
            eval_env = DummyVecEnv([lambda: eval_env])

        self.eval_env = eval_env
        self.train_env = train_env
        self.best_model_save_path = best_model_save_path
        # Logs will be written in ``evaluations.npz``
        if log_path is not None:
            log_path = os.path.join(log_path, "evaluations")
        self.log_path = log_path
        self.evaluations_results = []
        self.evaluations_timesteps = []
        self.evaluations_length = []
        # For computing success rate
        self._is_success_buffer = []
        self.evaluations_successes = []

    def _init_callback(self) -> None:
        # Does not work in some corner cases, where the wrapper is not the same
        if not isinstance(self.training_env, type(self.eval_env)):
            warnings.warn("Training and eval env are not of the same type" f"{self.training_env} != {self.eval_env}")

        # Create folders if needed
        if self.best_model_save_path is not None:
            os.makedirs(self.best_model_save_path, exist_ok=True)
        if self.log_path is not None:
            os.makedirs(os.path.dirname(self.log_path), exist_ok=True)

        # Init callback called on new best model
        if self.callback_on_new_best is not None:
            self.callback_on_new_best.init_callback(self.model)

    def _log_success_callback(self, locals_: Dict[str, Any], globals_: Dict[str, Any]) -> None:
        """
        Callback passed to the  ``evaluate_policy`` function
        in order to log the success rate (when applicable),
        for instance when using HER.

        :param locals_:
        :param globals_:
        """
        info = locals_["info"]

        if locals_["done"]:
            maybe_is_success = info.get("is_success")
            if maybe_is_success is not None:
                self._is_success_buffer.append(maybe_is_success)

    def _on_step(self) -> bool:
        continue_training = True

        if self.eval_freq > 0 and self.n_calls % self.eval_freq == 0:
            # Sync training and eval env if there is VecNormalize
            if self.model.get_vec_normalize_env() is not None:
                try:
                    sync_envs_normalization(self.training_env, self.eval_env)
                except AttributeError as e:
                    raise AssertionError(
                        "Training and eval env are not wrapped the same way, "
                        "see https://stable-baselines3.readthedocs.io/en/master/guide/callbacks.html#evalcallback "
                        "and warning above."
                    ) from e

            # Reset success rate buffer
            self._is_success_buffer = []

            episode_rewards, episode_lengths = evaluate_policy(
                self.model,
                self.eval_env,
                n_eval_episodes=self.n_eval_episodes,
                render=self.render,
                deterministic=self.deterministic,
                return_episode_rewards=True,
                warn=self.warn,
                callback=self._log_success_callback,
            )

            if self.log_path is not None:
                self.evaluations_timesteps.append(self.num_timesteps)
                self.evaluations_results.append(episode_rewards)
                self.evaluations_length.append(episode_lengths)

                kwargs = {}
                # Save success log if present
                if len(self._is_success_buffer) > 0:
                    self.evaluations_successes.append(self._is_success_buffer)
                    kwargs = dict(successes=self.evaluations_successes)

                np.savez(
                    self.log_path,
                    timesteps=self.evaluations_timesteps,
                    results=self.evaluations_results,
                    ep_lengths=self.evaluations_length,
                    **kwargs,
                )

            mean_reward, std_reward = np.mean(episode_rewards), np.std(episode_rewards)
            mean_ep_length, std_ep_length = np.mean(episode_lengths), np.std(episode_lengths)
            self.last_mean_reward = mean_reward

            if self.verbose >= 1:
                print(f"Eval num_timesteps={self.num_timesteps}, " f"episode_reward={mean_reward:.2f} +/- {std_reward:.2f}")
                print(f"Episode length: {mean_ep_length:.2f} +/- {std_ep_length:.2f}")
            # Add to current Logger
            self.logger.record("eval/mean_reward", float(mean_reward))
            self.logger.record("eval/mean_ep_length", mean_ep_length)

            if len(self._is_success_buffer) > 0:
                success_rate = np.mean(self._is_success_buffer)
                if self.verbose >= 1:
                    print(f"Success rate: {100 * success_rate:.2f}%")
                self.logger.record("eval/success_rate", success_rate)
                self.last_success_rate = success_rate

            # Dump log so the evaluation results are printed with the correct timestep
            self.logger.record("time/total_timesteps", self.num_timesteps, exclude="tensorboard")
            self.logger.dump(self.num_timesteps)

            if mean_reward > self.best_mean_reward:
                if self.verbose >= 1:
                    print("New best mean reward!")
                if self.best_model_save_path is not None:
                    self.model.save(os.path.join(self.best_model_save_path, "best_model"))
                    if isinstance(self.train_env, VecNormalize):
                        self.train_env.save(
                            os.path.join(self.best_model_save_path, "vec_normalize.pkl"))
                self.best_mean_reward = mean_reward

                ## Send new best model progress to webapp backend
                if rospy.get_param("/is_webapp_docker", False):
                    pub = rospy.Publisher("/training/newBestModel", Empty, queue_size=10)

                    while pub.get_num_connections() <= 0:
                        print("WAITING")
                        pass

                    pub.publish(Empty())

                # Trigger callback on new best model, if needed
                if self.callback_on_new_best is not None:
                    continue_training = self.callback_on_new_best.on_step()

            if self.callback_on_eval_end is not None:
                self.callback_on_eval_end._on_step(self)

            # Trigger callback after every evaluation, if needed
            if self.callback is not None:
                continue_training = continue_training and self._on_event()

        return continue_training

    def update_child_locals(self, locals_: Dict[str, Any]) -> None:
        """
        Update the references to the local variables.

        :param locals_: the local variables during rollout collection
        """
        if self.callback:
            self.callback.update_locals(locals_)


class StopTrainingOnRewardThreshold(BaseCallback):
    """
    Stop the training once a threshold in episodic reward
    has been reached (i.e. when the model is good enough).

    It must be used with the ``EvalCallback``.

    :param threshold_type: Which threshold type to consider for
        stoppage criteria (rew or succ)
    :param threshold:  Minimum expected reward per episode
        to stop training.
    :param verbose: Verbosity level: 0 for no output, 1 for indicating when training ended because episodic reward
        threshold reached
    """

    def __init__(self, treshhold_type: str="rew", threshold: float=14.5, verbose: int = 0):
        super(StopTrainingOnRewardThreshold, self).__init__(verbose=verbose)
        self.threshold_type = treshhold_type
        assert self.threshold_type == "rew" or self.threshold_type == "succ", "Threshold type must be 'rew' or 'succ'!"
        
        if self.threshold_type == "rew":
            assert threshold > 0, "Reward threshold must be positive"
        else:
            assert threshold >= 0.0 and threshold <= 1.0, "Success threshold must be within 0 to 1"
        self.threshold = threshold

    def _on_step(self) -> bool:
        assert self.parent is not None, "``StopTrainingOnMinimumReward`` callback must be used " "with an ``EvalCallback``"
        # Convert np.bool_ to bool, otherwise callback() is False won't work
<<<<<<< HEAD
        if rospy.get_param("/task_mode") != "staged":
            if self.threshold_type == "rew":
                continue_training = bool(self.parent.best_mean_reward < self.threshold)
            else:
                continue_training = bool(self.parent.last_success_rate < self.threshold)
        else:
            if self.threshold_type == "rew":
                continue_training = not bool(
                    self.parent.best_mean_reward >= self.threshold and
                    rospy.get_param("/last_stage_reached"))
            else:
                continue_training = not bool(
                    self.parent.last_success_rate >= self.threshold and
                    rospy.get_param("/last_stage_reached"))
        if self.verbose > 0 and not continue_training:
            if self.threshold_type == "rew":
                print(
                    f"Stopping training because the mean reward {self.parent.best_mean_reward:.2f} "
                    f" is above the threshold {self.threshold}"
                )
            else:
                print(
                    f"Stopping training because the success rate {self.parent.last_success_rate:.2f} "
                    f" is above the threshold {self.threshold}"
                )
=======
        continue_training = bool(self.parent.best_mean_reward < self.reward_threshold)
        if self.verbose >= 1 and not continue_training:
            print(
                f"Stopping training because the mean reward {self.parent.best_mean_reward:.2f} "
                f" is above the threshold {self.reward_threshold}"
            )
>>>>>>> 84f5511e
        return continue_training


class EveryNTimesteps(EventCallback):
    """
    Trigger a callback every ``n_steps`` timesteps

    :param n_steps: Number of timesteps between two trigger.
    :param callback: Callback that will be called
        when the event is triggered.
    """

    def __init__(self, n_steps: int, callback: BaseCallback):
        super().__init__(callback)
        self.n_steps = n_steps
        self.last_time_trigger = 0

    def _on_step(self) -> bool:
        if (self.num_timesteps - self.last_time_trigger) >= self.n_steps:
            self.last_time_trigger = self.num_timesteps
            return self._on_event()
        return True


class StopTrainingOnMaxEpisodes(BaseCallback):
    """
    Stop the training once a maximum number of episodes are played.

    For multiple environments presumes that, the desired behavior is that the agent trains on each env for ``max_episodes``
    and in total for ``max_episodes * n_envs`` episodes.

    :param max_episodes: Maximum number of episodes to stop training.
    :param verbose: Verbosity level: 0 for no output, 1 for indicating information about when training ended by
        reaching ``max_episodes``
    """

    def __init__(self, max_episodes: int, verbose: int = 0):
        super().__init__(verbose=verbose)
        self.max_episodes = max_episodes
        self._total_max_episodes = max_episodes
        self.n_episodes = 0

    def _init_callback(self) -> None:
        # At start set total max according to number of envirnments
        self._total_max_episodes = self.max_episodes * self.training_env.num_envs

    def _on_step(self) -> bool:
        # Check that the `dones` local variable is defined
        assert "dones" in self.locals, "`dones` variable is not defined, please check your code next to `callback.on_step()`"
        self.n_episodes += np.sum(self.locals["dones"]).item()

        continue_training = self.n_episodes < self._total_max_episodes

        if self.verbose >= 1 and not continue_training:
            mean_episodes_per_env = self.n_episodes / self.training_env.num_envs
            mean_ep_str = (
                f"with an average of {mean_episodes_per_env:.2f} episodes per env" if self.training_env.num_envs > 1 else ""
            )

            print(
                f"Stopping training with a total of {self.num_timesteps} steps because the "
                f"{self.locals.get('tb_log_name')} model reached max_episodes={self.max_episodes}, "
                f"by playing for {self.n_episodes} episodes "
                f"{mean_ep_str}"
            )
        return continue_training


class StopTrainingOnNoModelImprovement(BaseCallback):
    """
    Stop the training early if there is no new best model (new best mean reward) after more than N consecutive evaluations.

    It is possible to define a minimum number of evaluations before start to count evaluations without improvement.

    It must be used with the ``EvalCallback``.

    :param max_no_improvement_evals: Maximum number of consecutive evaluations without a new best model.
    :param min_evals: Number of evaluations before start to count evaluations without improvements.
    :param verbose: Verbosity level: 0 for no output, 1 for indicating when training ended because no new best model
    """

    def __init__(self, max_no_improvement_evals: int, min_evals: int = 0, verbose: int = 0):
        super().__init__(verbose=verbose)
        self.max_no_improvement_evals = max_no_improvement_evals
        self.min_evals = min_evals
        self.last_best_mean_reward = -np.inf
        self.no_improvement_evals = 0

    def _on_step(self) -> bool:
        assert self.parent is not None, "``StopTrainingOnNoModelImprovement`` callback must be used with an ``EvalCallback``"

        continue_training = True

        if self.n_calls > self.min_evals:
            if self.parent.best_mean_reward > self.last_best_mean_reward:
                self.no_improvement_evals = 0
            else:
                self.no_improvement_evals += 1
                if self.no_improvement_evals > self.max_no_improvement_evals:
                    continue_training = False

        self.last_best_mean_reward = self.parent.best_mean_reward

        if self.verbose >= 1 and not continue_training:
            print(
                f"Stopping training because there was no new best model in the last {self.no_improvement_evals:d} evaluations"
            )

        return continue_training


class ProgressBarCallback(BaseCallback):
    """
    Display a progress bar when training SB3 agent
    using tqdm and rich packages.
    """

    def __init__(self) -> None:
        super().__init__()
        if tqdm is None:
            raise ImportError(
                "You must install tqdm and rich in order to use the progress bar callback. "
                "It is included if you install stable-baselines with the extra packages: "
                "`pip install stable-baselines3[extra]`"
            )
        self.pbar = None

    def _on_training_start(self) -> None:
        # Initialize progress bar
        # Remove timesteps that were done in previous training sessions
        self.pbar = tqdm(total=self.locals["total_timesteps"] - self.model.num_timesteps)

    def _on_step(self) -> bool:
        # Update progress bar, we do num_envs steps per call to `env.step()`
        self.pbar.update(self.training_env.num_envs)
        return True

    def _on_training_end(self) -> None:
        # Flush and close progress bar
        self.pbar.refresh()
        self.pbar.close()<|MERGE_RESOLUTION|>--- conflicted
+++ resolved
@@ -24,7 +24,12 @@
 
 from stable_baselines3.common import base_class  # pytype: disable=pyi-error
 from stable_baselines3.common.evaluation import evaluate_policy
-from stable_baselines3.common.vec_env import DummyVecEnv, VecEnv, sync_envs_normalization, VecNormalize
+from stable_baselines3.common.vec_env import (
+    DummyVecEnv,
+    VecEnv,
+    sync_envs_normalization,
+    VecNormalize,
+)
 
 
 class BaseCallback(ABC):
@@ -68,7 +73,9 @@
     def _init_callback(self) -> None:
         pass
 
-    def on_training_start(self, locals_: Dict[str, Any], globals_: Dict[str, Any]) -> None:
+    def on_training_start(
+        self, locals_: Dict[str, Any], globals_: Dict[str, Any]
+    ) -> None:
         # Those are reference and will be updated automatically
         self.locals = locals_
         self.globals = globals_
@@ -282,7 +289,10 @@
         :param extension: Checkpoint file extension (zip for model, pkl for others)
         :return: Path to the checkpoint
         """
-        return os.path.join(self.save_path, f"{self.name_prefix}_{checkpoint_type}{self.num_timesteps}_steps.{extension}")
+        return os.path.join(
+            self.save_path,
+            f"{self.name_prefix}_{checkpoint_type}{self.num_timesteps}_steps.{extension}",
+        )
 
     def _on_step(self) -> bool:
         if self.n_calls % self.save_freq == 0:
@@ -291,16 +301,29 @@
             if self.verbose >= 2:
                 print(f"Saving model checkpoint to {model_path}")
 
-            if self.save_replay_buffer and hasattr(self.model, "replay_buffer") and self.model.replay_buffer is not None:
+            if (
+                self.save_replay_buffer
+                and hasattr(self.model, "replay_buffer")
+                and self.model.replay_buffer is not None
+            ):
                 # If model has a replay buffer, save it too
-                replay_buffer_path = self._checkpoint_path("replay_buffer_", extension="pkl")
+                replay_buffer_path = self._checkpoint_path(
+                    "replay_buffer_", extension="pkl"
+                )
                 self.model.save_replay_buffer(replay_buffer_path)
                 if self.verbose > 1:
-                    print(f"Saving model replay buffer checkpoint to {replay_buffer_path}")
-
-            if self.save_vecnormalize and self.model.get_vec_normalize_env() is not None:
+                    print(
+                        f"Saving model replay buffer checkpoint to {replay_buffer_path}"
+                    )
+
+            if (
+                self.save_vecnormalize
+                and self.model.get_vec_normalize_env() is not None
+            ):
                 # Save the VecNormalize statistics
-                vec_normalize_path = self._checkpoint_path("vecnormalize_", extension="pkl")
+                vec_normalize_path = self._checkpoint_path(
+                    "vecnormalize_", extension="pkl"
+                )
                 self.model.get_vec_normalize_env().save(vec_normalize_path)
                 if self.verbose >= 2:
                     print(f"Saving model VecNormalize to {vec_normalize_path}")
@@ -316,7 +339,11 @@
     :param verbose: Verbosity level: 0 for no output, 1 for info messages, 2 for debug messages
     """
 
-    def __init__(self, callback: Callable[[Dict[str, Any], Dict[str, Any]], bool], verbose: int = 0):
+    def __init__(
+        self,
+        callback: Callable[[Dict[str, Any], Dict[str, Any]], bool],
+        verbose: int = 0,
+    ):
         super().__init__(verbose)
         self.callback = callback
 
@@ -337,7 +364,7 @@
       To account for that, you can use ``eval_freq = max(eval_freq // n_envs, 1)``
 
     :param eval_env: The environment used for initialization
-    :param train_env: The environment used for saving moving average of VecNormalize 
+    :param train_env: The environment used for saving moving average of VecNormalize
     :param callback_on_new_best: Callback to trigger
         when there is a new best model according to the ``mean_reward``
     :param callback_after_eval: Callback to trigger after every evaluation
@@ -409,7 +436,10 @@
     def _init_callback(self) -> None:
         # Does not work in some corner cases, where the wrapper is not the same
         if not isinstance(self.training_env, type(self.eval_env)):
-            warnings.warn("Training and eval env are not of the same type" f"{self.training_env} != {self.eval_env}")
+            warnings.warn(
+                "Training and eval env are not of the same type"
+                f"{self.training_env} != {self.eval_env}"
+            )
 
         # Create folders if needed
         if self.best_model_save_path is not None:
@@ -421,7 +451,9 @@
         if self.callback_on_new_best is not None:
             self.callback_on_new_best.init_callback(self.model)
 
-    def _log_success_callback(self, locals_: Dict[str, Any], globals_: Dict[str, Any]) -> None:
+    def _log_success_callback(
+        self, locals_: Dict[str, Any], globals_: Dict[str, Any]
+    ) -> None:
         """
         Callback passed to the  ``evaluate_policy`` function
         in order to log the success rate (when applicable),
@@ -486,11 +518,16 @@
                 )
 
             mean_reward, std_reward = np.mean(episode_rewards), np.std(episode_rewards)
-            mean_ep_length, std_ep_length = np.mean(episode_lengths), np.std(episode_lengths)
+            mean_ep_length, std_ep_length = np.mean(episode_lengths), np.std(
+                episode_lengths
+            )
             self.last_mean_reward = mean_reward
 
             if self.verbose >= 1:
-                print(f"Eval num_timesteps={self.num_timesteps}, " f"episode_reward={mean_reward:.2f} +/- {std_reward:.2f}")
+                print(
+                    f"Eval num_timesteps={self.num_timesteps}, "
+                    f"episode_reward={mean_reward:.2f} +/- {std_reward:.2f}"
+                )
                 print(f"Episode length: {mean_ep_length:.2f} +/- {std_ep_length:.2f}")
             # Add to current Logger
             self.logger.record("eval/mean_reward", float(mean_reward))
@@ -504,22 +541,29 @@
                 self.last_success_rate = success_rate
 
             # Dump log so the evaluation results are printed with the correct timestep
-            self.logger.record("time/total_timesteps", self.num_timesteps, exclude="tensorboard")
+            self.logger.record(
+                "time/total_timesteps", self.num_timesteps, exclude="tensorboard"
+            )
             self.logger.dump(self.num_timesteps)
 
             if mean_reward > self.best_mean_reward:
                 if self.verbose >= 1:
                     print("New best mean reward!")
                 if self.best_model_save_path is not None:
-                    self.model.save(os.path.join(self.best_model_save_path, "best_model"))
+                    self.model.save(
+                        os.path.join(self.best_model_save_path, "best_model")
+                    )
                     if isinstance(self.train_env, VecNormalize):
                         self.train_env.save(
-                            os.path.join(self.best_model_save_path, "vec_normalize.pkl"))
+                            os.path.join(self.best_model_save_path, "vec_normalize.pkl")
+                        )
                 self.best_mean_reward = mean_reward
 
                 ## Send new best model progress to webapp backend
                 if rospy.get_param("/is_webapp_docker", False):
-                    pub = rospy.Publisher("/training/newBestModel", Empty, queue_size=10)
+                    pub = rospy.Publisher(
+                        "/training/newBestModel", Empty, queue_size=10
+                    )
 
                     while pub.get_num_connections() <= 0:
                         print("WAITING")
@@ -565,21 +609,29 @@
         threshold reached
     """
 
-    def __init__(self, treshhold_type: str="rew", threshold: float=14.5, verbose: int = 0):
+    def __init__(
+        self, treshhold_type: str = "rew", threshold: float = 14.5, verbose: int = 0
+    ):
         super(StopTrainingOnRewardThreshold, self).__init__(verbose=verbose)
         self.threshold_type = treshhold_type
-        assert self.threshold_type == "rew" or self.threshold_type == "succ", "Threshold type must be 'rew' or 'succ'!"
-        
+        assert (
+            self.threshold_type == "rew" or self.threshold_type == "succ"
+        ), "Threshold type must be 'rew' or 'succ'!"
+
         if self.threshold_type == "rew":
             assert threshold > 0, "Reward threshold must be positive"
         else:
-            assert threshold >= 0.0 and threshold <= 1.0, "Success threshold must be within 0 to 1"
+            assert (
+                threshold >= 0.0 and threshold <= 1.0
+            ), "Success threshold must be within 0 to 1"
         self.threshold = threshold
 
     def _on_step(self) -> bool:
-        assert self.parent is not None, "``StopTrainingOnMinimumReward`` callback must be used " "with an ``EvalCallback``"
+        assert self.parent is not None, (
+            "``StopTrainingOnMinimumReward`` callback must be used "
+            "with an ``EvalCallback``"
+        )
         # Convert np.bool_ to bool, otherwise callback() is False won't work
-<<<<<<< HEAD
         if rospy.get_param("/task_mode") != "staged":
             if self.threshold_type == "rew":
                 continue_training = bool(self.parent.best_mean_reward < self.threshold)
@@ -588,12 +640,14 @@
         else:
             if self.threshold_type == "rew":
                 continue_training = not bool(
-                    self.parent.best_mean_reward >= self.threshold and
-                    rospy.get_param("/last_stage_reached"))
+                    self.parent.best_mean_reward >= self.threshold
+                    and rospy.get_param("/last_stage_reached")
+                )
             else:
                 continue_training = not bool(
-                    self.parent.last_success_rate >= self.threshold and
-                    rospy.get_param("/last_stage_reached"))
+                    self.parent.last_success_rate >= self.threshold
+                    and rospy.get_param("/last_stage_reached")
+                )
         if self.verbose > 0 and not continue_training:
             if self.threshold_type == "rew":
                 print(
@@ -605,14 +659,6 @@
                     f"Stopping training because the success rate {self.parent.last_success_rate:.2f} "
                     f" is above the threshold {self.threshold}"
                 )
-=======
-        continue_training = bool(self.parent.best_mean_reward < self.reward_threshold)
-        if self.verbose >= 1 and not continue_training:
-            print(
-                f"Stopping training because the mean reward {self.parent.best_mean_reward:.2f} "
-                f" is above the threshold {self.reward_threshold}"
-            )
->>>>>>> 84f5511e
         return continue_training
 
 
@@ -661,7 +707,9 @@
 
     def _on_step(self) -> bool:
         # Check that the `dones` local variable is defined
-        assert "dones" in self.locals, "`dones` variable is not defined, please check your code next to `callback.on_step()`"
+        assert (
+            "dones" in self.locals
+        ), "`dones` variable is not defined, please check your code next to `callback.on_step()`"
         self.n_episodes += np.sum(self.locals["dones"]).item()
 
         continue_training = self.n_episodes < self._total_max_episodes
@@ -669,7 +717,9 @@
         if self.verbose >= 1 and not continue_training:
             mean_episodes_per_env = self.n_episodes / self.training_env.num_envs
             mean_ep_str = (
-                f"with an average of {mean_episodes_per_env:.2f} episodes per env" if self.training_env.num_envs > 1 else ""
+                f"with an average of {mean_episodes_per_env:.2f} episodes per env"
+                if self.training_env.num_envs > 1
+                else ""
             )
 
             print(
@@ -694,7 +744,9 @@
     :param verbose: Verbosity level: 0 for no output, 1 for indicating when training ended because no new best model
     """
 
-    def __init__(self, max_no_improvement_evals: int, min_evals: int = 0, verbose: int = 0):
+    def __init__(
+        self, max_no_improvement_evals: int, min_evals: int = 0, verbose: int = 0
+    ):
         super().__init__(verbose=verbose)
         self.max_no_improvement_evals = max_no_improvement_evals
         self.min_evals = min_evals
@@ -702,7 +754,9 @@
         self.no_improvement_evals = 0
 
     def _on_step(self) -> bool:
-        assert self.parent is not None, "``StopTrainingOnNoModelImprovement`` callback must be used with an ``EvalCallback``"
+        assert (
+            self.parent is not None
+        ), "``StopTrainingOnNoModelImprovement`` callback must be used with an ``EvalCallback``"
 
         continue_training = True
 
@@ -743,7 +797,9 @@
     def _on_training_start(self) -> None:
         # Initialize progress bar
         # Remove timesteps that were done in previous training sessions
-        self.pbar = tqdm(total=self.locals["total_timesteps"] - self.model.num_timesteps)
+        self.pbar = tqdm(
+            total=self.locals["total_timesteps"] - self.model.num_timesteps
+        )
 
     def _on_step(self) -> bool:
         # Update progress bar, we do num_envs steps per call to `env.step()`
