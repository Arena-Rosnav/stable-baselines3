import os
import warnings
from abc import ABC, abstractmethod
from typing import Any, Callable, Dict, List, Optional, Union

import gymnasium as gym
import numpy as np
import rospy

from std_msgs.msg import Empty

from stable_baselines3.common.logger import Logger

try:
    from tqdm import TqdmExperimentalWarning

    # Remove experimental warning
    warnings.filterwarnings("ignore", category=TqdmExperimentalWarning)
    from tqdm.rich import tqdm
except ImportError:
    # Rich not installed, we only throw an error
    # if the progress bar is used
    tqdm = None

from stable_baselines3.common import base_class  # pytype: disable=pyi-error
from stable_baselines3.common.evaluation import evaluate_policy
from stable_baselines3.common.vec_env import (
    DummyVecEnv,
    VecEnv,
    sync_envs_normalization,
    VecNormalize,
)


class BaseCallback(ABC):
    """
    Base class for callback.

    :param verbose: Verbosity level: 0 for no output, 1 for info messages, 2 for debug messages
    """

    # The RL model
    # Type hint as string to avoid circular import
    model: "base_class.BaseAlgorithm"
    logger: Logger

    def __init__(self, verbose: int = 0):
        super().__init__()
        # An alias for self.model.get_env(), the environment used for training
        self.training_env = None  # type: Union[gym.Env, VecEnv, None]
        # Number of time the callback was called
        self.n_calls = 0  # type: int
        # n_envs * n times env.step() was called
        self.num_timesteps = 0  # type: int
        self.verbose = verbose
        self.locals: Dict[str, Any] = {}
        self.globals: Dict[str, Any] = {}
        # Sometimes, for event callback, it is useful
        # to have access to the parent object
        self.parent = None  # type: Optional[BaseCallback]

    # Type hint as string to avoid circular import
    def init_callback(self, model: "base_class.BaseAlgorithm") -> None:
        """
        Initialize the callback by saving references to the
        RL model and the training environment for convenience.
        """
        self.model = model
        self.training_env = model.get_env()
        self.logger = model.logger
        self._init_callback()

    def _init_callback(self) -> None:
        pass

    def on_training_start(
        self, locals_: Dict[str, Any], globals_: Dict[str, Any]
    ) -> None:
        # Those are reference and will be updated automatically
        self.locals = locals_
        self.globals = globals_
        # Update num_timesteps in case training was done before
        self.num_timesteps = self.model.num_timesteps
        self._on_training_start()

    def _on_training_start(self) -> None:
        pass

    def on_rollout_start(self) -> None:
        self._on_rollout_start()

    def _on_rollout_start(self) -> None:
        pass

    @abstractmethod
    def _on_step(self) -> bool:
        """
        :return: If the callback returns False, training is aborted early.
        """
        return True

    def on_step(self) -> bool:
        """
        This method will be called by the model after each call to ``env.step()``.

        For child callback (of an ``EventCallback``), this will be called
        when the event is triggered.

        :return: If the callback returns False, training is aborted early.
        """
        self.n_calls += 1
        self.num_timesteps = self.model.num_timesteps

        return self._on_step()

    def on_training_end(self) -> None:
        self._on_training_end()

    def _on_training_end(self) -> None:
        pass

    def on_rollout_end(self) -> None:
        self._on_rollout_end()

    def _on_rollout_end(self) -> None:
        pass

    def update_locals(self, locals_: Dict[str, Any]) -> None:
        """
        Update the references to the local variables.

        :param locals_: the local variables during rollout collection
        """
        self.locals.update(locals_)
        self.update_child_locals(locals_)

    def update_child_locals(self, locals_: Dict[str, Any]) -> None:
        """
        Update the references to the local variables on sub callbacks.

        :param locals_: the local variables during rollout collection
        """
        pass


class EventCallback(BaseCallback):
    """
    Base class for triggering callback on event.

    :param callback: Callback that will be called
        when an event is triggered.
    :param verbose: Verbosity level: 0 for no output, 1 for info messages, 2 for debug messages
    """

    def __init__(self, callback: Optional[BaseCallback] = None, verbose: int = 0):
        super().__init__(verbose=verbose)
        self.callback = callback
        # Give access to the parent
        if callback is not None:
            self.callback.parent = self

    def init_callback(self, model: "base_class.BaseAlgorithm") -> None:
        super().init_callback(model)
        if self.callback is not None:
            self.callback.init_callback(self.model)

    def _on_training_start(self) -> None:
        if self.callback is not None:
            self.callback.on_training_start(self.locals, self.globals)

    def _on_event(self) -> bool:
        if self.callback is not None:
            return self.callback.on_step()
        return True

    def _on_step(self) -> bool:
        return True

    def update_child_locals(self, locals_: Dict[str, Any]) -> None:
        """
        Update the references to the local variables.

        :param locals_: the local variables during rollout collection
        """
        if self.callback is not None:
            self.callback.update_locals(locals_)


class CallbackList(BaseCallback):
    """
    Class for chaining callbacks.

    :param callbacks: A list of callbacks that will be called
        sequentially.
    """

    def __init__(self, callbacks: List[BaseCallback]):
        super().__init__()
        assert isinstance(callbacks, list)
        self.callbacks = callbacks

    def _init_callback(self) -> None:
        for callback in self.callbacks:
            callback.init_callback(self.model)

    def _on_training_start(self) -> None:
        for callback in self.callbacks:
            callback.on_training_start(self.locals, self.globals)

    def _on_rollout_start(self) -> None:
        for callback in self.callbacks:
            callback.on_rollout_start()

    def _on_step(self) -> bool:
        continue_training = True
        for callback in self.callbacks:
            # Return False (stop training) if at least one callback returns False
            continue_training = callback.on_step() and continue_training
        return continue_training

    def _on_rollout_end(self) -> None:
        for callback in self.callbacks:
            callback.on_rollout_end()

    def _on_training_end(self) -> None:
        for callback in self.callbacks:
            callback.on_training_end()

    def update_child_locals(self, locals_: Dict[str, Any]) -> None:
        """
        Update the references to the local variables.

        :param locals_: the local variables during rollout collection
        """
        for callback in self.callbacks:
            callback.update_locals(locals_)


class CheckpointCallback(BaseCallback):
    """
    Callback for saving a model every ``save_freq`` calls
    to ``env.step()``.
    By default, it only saves model checkpoints,
    you need to pass ``save_replay_buffer=True``,
    and ``save_vecnormalize=True`` to also save replay buffer checkpoints
    and normalization statistics checkpoints.

    .. warning::

      When using multiple environments, each call to  ``env.step()``
      will effectively correspond to ``n_envs`` steps.
      To account for that, you can use ``save_freq = max(save_freq // n_envs, 1)``

    :param save_freq: Save checkpoints every ``save_freq`` call of the callback.
    :param save_path: Path to the folder where the model will be saved.
    :param name_prefix: Common prefix to the saved models
    :param save_replay_buffer: Save the model replay buffer
    :param save_vecnormalize: Save the ``VecNormalize`` statistics
    :param verbose: Verbosity level: 0 for no output, 2 for indicating when saving model checkpoint
    """

    def __init__(
        self,
        save_freq: int,
        save_path: str,
        name_prefix: str = "rl_model",
        save_replay_buffer: bool = False,
        save_vecnormalize: bool = False,
        verbose: int = 0,
    ):
        super().__init__(verbose)
        self.save_freq = save_freq
        self.save_path = save_path
        self.name_prefix = name_prefix
        self.save_replay_buffer = save_replay_buffer
        self.save_vecnormalize = save_vecnormalize

    def _init_callback(self) -> None:
        # Create folder if needed
        if self.save_path is not None:
            os.makedirs(self.save_path, exist_ok=True)

    def _checkpoint_path(self, checkpoint_type: str = "", extension: str = "") -> str:
        """
        Helper to get checkpoint path for each type of checkpoint.

        :param checkpoint_type: empty for the model, "replay_buffer_"
            or "vecnormalize_" for the other checkpoints.
        :param extension: Checkpoint file extension (zip for model, pkl for others)
        :return: Path to the checkpoint
        """
        return os.path.join(
            self.save_path,
            f"{self.name_prefix}_{checkpoint_type}{self.num_timesteps}_steps.{extension}",
        )

    def _on_step(self) -> bool:
        if self.n_calls % self.save_freq == 0:
            model_path = self._checkpoint_path(extension="zip")
            self.model.save(model_path)
            if self.verbose >= 2:
                print(f"Saving model checkpoint to {model_path}")

            if (
                self.save_replay_buffer
                and hasattr(self.model, "replay_buffer")
                and self.model.replay_buffer is not None
            ):
                # If model has a replay buffer, save it too
                replay_buffer_path = self._checkpoint_path(
                    "replay_buffer_", extension="pkl"
                )
                self.model.save_replay_buffer(replay_buffer_path)
                if self.verbose > 1:
                    print(
                        f"Saving model replay buffer checkpoint to {replay_buffer_path}"
                    )

            if (
                self.save_vecnormalize
                and self.model.get_vec_normalize_env() is not None
            ):
                # Save the VecNormalize statistics
                vec_normalize_path = self._checkpoint_path(
                    "vecnormalize_", extension="pkl"
                )
                self.model.get_vec_normalize_env().save(vec_normalize_path)
                if self.verbose >= 2:
                    print(f"Saving model VecNormalize to {vec_normalize_path}")

        return True


class ConvertCallback(BaseCallback):
    """
    Convert functional callback (old-style) to object.

    :param callback:
    :param verbose: Verbosity level: 0 for no output, 1 for info messages, 2 for debug messages
    """

<<<<<<< HEAD
    def __init__(
        self,
        callback: Callable[[Dict[str, Any], Dict[str, Any]], bool],
        verbose: int = 0,
    ):
=======
    def __init__(self, callback: Optional[Callable[[Dict[str, Any], Dict[str, Any]], bool]], verbose: int = 0):
>>>>>>> f4ec0f6a
        super().__init__(verbose)
        self.callback = callback

    def _on_step(self) -> bool:
        if self.callback is not None:
            return self.callback(self.locals, self.globals)
        return True


class EvalCallback(EventCallback):
    """
    Callback for evaluating an agent.

    .. warning::

      When using multiple environments, each call to  ``env.step()``
      will effectively correspond to ``n_envs`` steps.
      To account for that, you can use ``eval_freq = max(eval_freq // n_envs, 1)``

    :param eval_env: The environment used for initialization
    :param train_env: The environment used for saving moving average of VecNormalize
    :param callback_on_new_best: Callback to trigger
        when there is a new best model according to the ``mean_reward``
    :param callback_after_eval: Callback to trigger after every evaluation
    :param n_eval_episodes: The number of episodes to test the agent
    :param eval_freq: Evaluate the agent every ``eval_freq`` call of the callback.
    :param log_path: Path to a folder where the evaluations (``evaluations.npz``)
        will be saved. It will be updated at each evaluation.
    :param best_model_save_path: Path to a folder where the best model
        according to performance on the eval env will be saved.
    :param deterministic: Whether the evaluation should
        use a stochastic or deterministic actions.
    :param render: Whether to render or not the environment during evaluation
    :param verbose: Verbosity level: 0 for no output, 1 for indicating information about evaluation results
    :param warn: Passed to ``evaluate_policy`` (warns if ``eval_env`` has not been
        wrapped with a Monitor wrapper)
    """

    def __init__(
        self,
        eval_env: Union[gym.Env, VecEnv],
        train_env: Union[gym.Env, VecEnv],
        callback_on_eval_end: Optional[BaseCallback] = None,
        callback_on_new_best: Optional[BaseCallback] = None,
        callback_after_eval: Optional[BaseCallback] = None,
        n_eval_episodes: int = 5,
        eval_freq: int = 10000,
        log_path: Optional[str] = None,
        best_model_save_path: Optional[str] = None,
        deterministic: bool = True,
        render: bool = False,
        verbose: int = 1,
        warn: bool = True,
    ):
        super().__init__(callback_after_eval, verbose=verbose)

        self.callback_on_new_best = callback_on_new_best
        if self.callback_on_new_best is not None:
            # Give access to the parent
            self.callback_on_new_best.parent = self

        self.n_eval_episodes = n_eval_episodes
        self.eval_freq = eval_freq
        self.best_mean_reward = -np.inf
        self.last_mean_reward = -np.inf
        self.last_success_rate = -np.inf
        self.deterministic = deterministic
        self.render = render
        self.warn = warn
        self.callback_on_eval_end = callback_on_eval_end

        # Convert to VecEnv for consistency
        if not isinstance(eval_env, VecEnv):
            eval_env = DummyVecEnv([lambda: eval_env])

        self.eval_env = eval_env
        self.train_env = train_env
        self.best_model_save_path = best_model_save_path
        # Logs will be written in ``evaluations.npz``
        if log_path is not None:
            log_path = os.path.join(log_path, "evaluations")
        self.log_path = log_path
        self.evaluations_results = []
        self.evaluations_timesteps = []
        self.evaluations_length = []
        # For computing success rate
        self._is_success_buffer = []
        self.evaluations_successes = []

    def _init_callback(self) -> None:
        # Does not work in some corner cases, where the wrapper is not the same
        if not isinstance(self.training_env, type(self.eval_env)):
            warnings.warn(
                "Training and eval env are not of the same type"
                f"{self.training_env} != {self.eval_env}"
            )

        # Create folders if needed
        if self.best_model_save_path is not None:
            os.makedirs(self.best_model_save_path, exist_ok=True)
        if self.log_path is not None:
            os.makedirs(os.path.dirname(self.log_path), exist_ok=True)

        # Init callback called on new best model
        if self.callback_on_new_best is not None:
            self.callback_on_new_best.init_callback(self.model)

    def _log_success_callback(
        self, locals_: Dict[str, Any], globals_: Dict[str, Any]
    ) -> None:
        """
        Callback passed to the  ``evaluate_policy`` function
        in order to log the success rate (when applicable),
        for instance when using HER.

        :param locals_:
        :param globals_:
        """
        info = locals_["info"]

        if locals_["done"]:
            maybe_is_success = info.get("is_success")
            if maybe_is_success is not None:
                self._is_success_buffer.append(maybe_is_success)

    def _on_step(self) -> bool:
        continue_training = True

        if self.eval_freq > 0 and self.n_calls % self.eval_freq == 0:
            # Sync training and eval env if there is VecNormalize
            if self.model.get_vec_normalize_env() is not None:
                try:
                    sync_envs_normalization(self.training_env, self.eval_env)
                except AttributeError as e:
                    raise AssertionError(
                        "Training and eval env are not wrapped the same way, "
                        "see https://stable-baselines3.readthedocs.io/en/master/guide/callbacks.html#evalcallback "
                        "and warning above."
                    ) from e

            # Reset success rate buffer
            self._is_success_buffer = []

            episode_rewards, episode_lengths = evaluate_policy(
                self.model,
                self.eval_env,
                n_eval_episodes=self.n_eval_episodes,
                render=self.render,
                deterministic=self.deterministic,
                return_episode_rewards=True,
                warn=self.warn,
                callback=self._log_success_callback,
            )

            if self.log_path is not None:
                self.evaluations_timesteps.append(self.num_timesteps)
                self.evaluations_results.append(episode_rewards)
                self.evaluations_length.append(episode_lengths)

                kwargs = {}
                # Save success log if present
                if len(self._is_success_buffer) > 0:
                    self.evaluations_successes.append(self._is_success_buffer)
                    kwargs = dict(successes=self.evaluations_successes)

                np.savez(
                    self.log_path,
                    timesteps=self.evaluations_timesteps,
                    results=self.evaluations_results,
                    ep_lengths=self.evaluations_length,
                    **kwargs,
                )

            mean_reward, std_reward = np.mean(episode_rewards), np.std(episode_rewards)
            mean_ep_length, std_ep_length = np.mean(episode_lengths), np.std(
                episode_lengths
            )
            self.last_mean_reward = mean_reward

            if self.verbose >= 1:
                print(
                    f"Eval num_timesteps={self.num_timesteps}, "
                    f"episode_reward={mean_reward:.2f} +/- {std_reward:.2f}"
                )
                print(f"Episode length: {mean_ep_length:.2f} +/- {std_ep_length:.2f}")
            # Add to current Logger
            self.logger.record("eval/mean_reward", float(mean_reward))
            self.logger.record("eval/mean_ep_length", mean_ep_length)

            if len(self._is_success_buffer) > 0:
                success_rate = np.mean(self._is_success_buffer)
                if self.verbose >= 1:
                    print(f"Success rate: {100 * success_rate:.2f}%")
                self.logger.record("eval/success_rate", success_rate)
                self.last_success_rate = success_rate

            # Dump log so the evaluation results are printed with the correct timestep
            self.logger.record(
                "time/total_timesteps", self.num_timesteps, exclude="tensorboard"
            )
            self.logger.dump(self.num_timesteps)

            if mean_reward > self.best_mean_reward:
                if self.verbose >= 1:
                    print("New best mean reward!")
                if self.best_model_save_path is not None:
                    self.model.save(
                        os.path.join(self.best_model_save_path, "best_model")
                    )
                    if isinstance(self.train_env, VecNormalize):
                        self.train_env.save(
                            os.path.join(self.best_model_save_path, "vec_normalize.pkl")
                        )
                self.best_mean_reward = mean_reward

                ## Send new best model progress to webapp backend
                if rospy.get_param("/is_webapp_docker", False):
                    pub = rospy.Publisher(
                        "/training/newBestModel", Empty, queue_size=10
                    )

                    while pub.get_num_connections() <= 0:
                        print("WAITING")
                        pass

                    pub.publish(Empty())

                # Trigger callback on new best model, if needed
                if self.callback_on_new_best is not None:
                    continue_training = self.callback_on_new_best.on_step()

            if self.callback_on_eval_end is not None:
                self.callback_on_eval_end._on_step(self)

            # Trigger callback after every evaluation, if needed
            if self.callback is not None:
                continue_training = continue_training and self._on_event()

        return continue_training

    def update_child_locals(self, locals_: Dict[str, Any]) -> None:
        """
        Update the references to the local variables.

        :param locals_: the local variables during rollout collection
        """
        if self.callback:
            self.callback.update_locals(locals_)


class StopTrainingOnRewardThreshold(BaseCallback):
    """
    Stop the training once a threshold in episodic reward
    has been reached (i.e. when the model is good enough).

    It must be used with the ``EvalCallback``.

    :param threshold_type: Which threshold type to consider for
        stoppage criteria (rew or succ)
    :param threshold:  Minimum expected reward per episode
        to stop training.
    :param verbose: Verbosity level: 0 for no output, 1 for indicating when training ended because episodic reward
        threshold reached
    """

    def __init__(
        self, treshhold_type: str = "rew", threshold: float = 14.5, verbose: int = 0
    ):
        super(StopTrainingOnRewardThreshold, self).__init__(verbose=verbose)
        self.threshold_type = treshhold_type
        assert (
            self.threshold_type == "rew" or self.threshold_type == "succ"
        ), "Threshold type must be 'rew' or 'succ'!"

        if self.threshold_type == "rew":
            assert threshold > 0, "Reward threshold must be positive"
        else:
            assert (
                threshold >= 0.0 and threshold <= 1.0
            ), "Success threshold must be within 0 to 1"
        self.threshold = threshold
        self.active_task_modes = ["staged", "dynamic_map_staged"]

    def _on_step(self) -> bool:
        assert self.parent is not None, (
            "``StopTrainingOnMinimumReward`` callback must be used "
            "with an ``EvalCallback``"
        )
        # Convert np.bool_ to bool, otherwise callback() is False won't work
        if rospy.get_param("/task_mode") not in self.active_task_modes:
            if self.threshold_type == "rew":
                continue_training = bool(self.parent.best_mean_reward < self.threshold)
            else:
                continue_training = bool(self.parent.last_success_rate < self.threshold)
        else:
            if self.threshold_type == "rew":
                continue_training = not bool(
                    self.parent.best_mean_reward >= self.threshold
                    and rospy.get_param("/last_stage_reached")
                )
            else:
                continue_training = not bool(
                    self.parent.last_success_rate >= self.threshold
                    and rospy.get_param("/last_stage_reached")
                )
        if self.verbose > 0 and not continue_training:
            if self.threshold_type == "rew":
                print(
                    f"Stopping training because the mean reward {self.parent.best_mean_reward:.2f} "
                    f" is above the threshold {self.threshold}"
                )
            else:
                print(
                    f"Stopping training because the success rate {self.parent.last_success_rate:.2f} "
                    f" is above the threshold {self.threshold}"
                )
        return continue_training


class EveryNTimesteps(EventCallback):
    """
    Trigger a callback every ``n_steps`` timesteps

    :param n_steps: Number of timesteps between two trigger.
    :param callback: Callback that will be called
        when the event is triggered.
    """

    def __init__(self, n_steps: int, callback: BaseCallback):
        super().__init__(callback)
        self.n_steps = n_steps
        self.last_time_trigger = 0

    def _on_step(self) -> bool:
        if (self.num_timesteps - self.last_time_trigger) >= self.n_steps:
            self.last_time_trigger = self.num_timesteps
            return self._on_event()
        return True


class StopTrainingOnMaxEpisodes(BaseCallback):
    """
    Stop the training once a maximum number of episodes are played.

    For multiple environments presumes that, the desired behavior is that the agent trains on each env for ``max_episodes``
    and in total for ``max_episodes * n_envs`` episodes.

    :param max_episodes: Maximum number of episodes to stop training.
    :param verbose: Verbosity level: 0 for no output, 1 for indicating information about when training ended by
        reaching ``max_episodes``
    """

    def __init__(self, max_episodes: int, verbose: int = 0):
        super().__init__(verbose=verbose)
        self.max_episodes = max_episodes
        self._total_max_episodes = max_episodes
        self.n_episodes = 0

    def _init_callback(self) -> None:
        # At start set total max according to number of envirnments
        self._total_max_episodes = self.max_episodes * self.training_env.num_envs

    def _on_step(self) -> bool:
        # Check that the `dones` local variable is defined
        assert (
            "dones" in self.locals
        ), "`dones` variable is not defined, please check your code next to `callback.on_step()`"
        self.n_episodes += np.sum(self.locals["dones"]).item()

        continue_training = self.n_episodes < self._total_max_episodes

        if self.verbose >= 1 and not continue_training:
            mean_episodes_per_env = self.n_episodes / self.training_env.num_envs
            mean_ep_str = (
                f"with an average of {mean_episodes_per_env:.2f} episodes per env"
                if self.training_env.num_envs > 1
                else ""
            )

            print(
                f"Stopping training with a total of {self.num_timesteps} steps because the "
                f"{self.locals.get('tb_log_name')} model reached max_episodes={self.max_episodes}, "
                f"by playing for {self.n_episodes} episodes "
                f"{mean_ep_str}"
            )
        return continue_training


class StopTrainingOnNoModelImprovement(BaseCallback):
    """
    Stop the training early if there is no new best model (new best mean reward) after more than N consecutive evaluations.

    It is possible to define a minimum number of evaluations before start to count evaluations without improvement.

    It must be used with the ``EvalCallback``.

    :param max_no_improvement_evals: Maximum number of consecutive evaluations without a new best model.
    :param min_evals: Number of evaluations before start to count evaluations without improvements.
    :param verbose: Verbosity level: 0 for no output, 1 for indicating when training ended because no new best model
    """

    def __init__(
        self, max_no_improvement_evals: int, min_evals: int = 0, verbose: int = 0
    ):
        super().__init__(verbose=verbose)
        self.max_no_improvement_evals = max_no_improvement_evals
        self.min_evals = min_evals
        self.last_best_mean_reward = -np.inf
        self.no_improvement_evals = 0

    def _on_step(self) -> bool:
        assert (
            self.parent is not None
        ), "``StopTrainingOnNoModelImprovement`` callback must be used with an ``EvalCallback``"

        continue_training = True

        if self.n_calls > self.min_evals:
            if self.parent.best_mean_reward > self.last_best_mean_reward:
                self.no_improvement_evals = 0
            else:
                self.no_improvement_evals += 1
                if self.no_improvement_evals > self.max_no_improvement_evals:
                    continue_training = False

        self.last_best_mean_reward = self.parent.best_mean_reward

        if self.verbose >= 1 and not continue_training:
            print(
                f"Stopping training because there was no new best model in the last {self.no_improvement_evals:d} evaluations"
            )

        return continue_training


class ProgressBarCallback(BaseCallback):
    """
    Display a progress bar when training SB3 agent
    using tqdm and rich packages.
    """

    def __init__(self) -> None:
        super().__init__()
        if tqdm is None:
            raise ImportError(
                "You must install tqdm and rich in order to use the progress bar callback. "
                "It is included if you install stable-baselines with the extra packages: "
                "`pip install stable-baselines3[extra]`"
            )
        self.pbar = None

    def _on_training_start(self) -> None:
        # Initialize progress bar
        # Remove timesteps that were done in previous training sessions
        self.pbar = tqdm(
            total=self.locals["total_timesteps"] - self.model.num_timesteps
        )

    def _on_step(self) -> bool:
        # Update progress bar, we do num_envs steps per call to `env.step()`
        self.pbar.update(self.training_env.num_envs)
        return True

    def _on_training_end(self) -> None:
        # Flush and close progress bar
        self.pbar.refresh()
        self.pbar.close()<|MERGE_RESOLUTION|>--- conflicted
+++ resolved
@@ -339,15 +339,7 @@
     :param verbose: Verbosity level: 0 for no output, 1 for info messages, 2 for debug messages
     """
 
-<<<<<<< HEAD
-    def __init__(
-        self,
-        callback: Callable[[Dict[str, Any], Dict[str, Any]], bool],
-        verbose: int = 0,
-    ):
-=======
     def __init__(self, callback: Optional[Callable[[Dict[str, Any], Dict[str, Any]], bool]], verbose: int = 0):
->>>>>>> f4ec0f6a
         super().__init__(verbose)
         self.callback = callback
 
