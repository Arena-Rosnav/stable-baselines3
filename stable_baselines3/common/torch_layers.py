--- conflicted
+++ resolved
@@ -302,17 +302,7 @@
         self.extractors = nn.ModuleDict(extractors)
 
         self.combined = nn.Sequential(
-<<<<<<< HEAD
-            *create_mlp(
-                total_concat_size,
-                features_dim,
-                comb_net_arch,
-                activation_fn,
-                squash_output=False,
-            )
-=======
             *create_mlp(total_concat_size, features_dim, combined_net_arch, activation_fn, squash_output=False)
->>>>>>> 96d1e646
         )
 
     def forward(self, observations: TensorDict) -> th.Tensor:
