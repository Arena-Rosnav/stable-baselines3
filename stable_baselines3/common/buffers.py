--- conflicted
+++ resolved
@@ -185,46 +185,22 @@
 
         self.optimize_memory_usage = optimize_memory_usage
 
-<<<<<<< HEAD
         self.observations = np.zeros(
             (self.buffer_size, self.n_envs) + self.obs_shape,
             dtype=observation_space.dtype,
         )
-=======
-        if self.is_dict_data:
-            self.observations = {
-                key: np.zeros((self.buffer_size, self.n_envs) + _obs_shape) for key, _obs_shape in self.obs_shape.items()
-            }
-        else:
-            self.observations = np.zeros(
-                (self.buffer_size, self.n_envs) + self.obs_shape,
-                dtype=observation_space.dtype,
-            )
->>>>>>> 21fecd3e
+
         if optimize_memory_usage:
             # `observations` contains also the next observation
             self.next_observations = None
         else:
-<<<<<<< HEAD
             self.next_observations = np.zeros(
                 (self.buffer_size, self.n_envs) + self.obs_shape,
                 dtype=observation_space.dtype,
             )
-        self.actions = np.zeros(
-            (self.buffer_size, self.n_envs, self.action_dim), dtype=action_space.dtype
-        )
-=======
-            if self.is_dict_data:
-                self.next_observations = {
-                    key: np.zeros((self.buffer_size, self.n_envs) + _obs_shape) for key, _obs_shape in self.obs_shape.items()
-                }
-            else:
-                self.next_observations = np.zeros(
-                    (self.buffer_size, self.n_envs) + self.obs_shape,
-                    dtype=observation_space.dtype,
-                )
+
         self.actions = np.zeros((self.buffer_size, self.n_envs, self.action_dim), dtype=action_space.dtype)
->>>>>>> 21fecd3e
+
         self.rewards = np.zeros((self.buffer_size, self.n_envs), dtype=np.float32)
         self.dones = np.zeros((self.buffer_size, self.n_envs), dtype=np.float32)
 
@@ -258,25 +234,10 @@
         self.observations[self.pos] = np.array(obs).copy()
 
         if self.optimize_memory_usage:
-<<<<<<< HEAD
-            self.observations[(self.pos + 1) % self.buffer_size] = np.array(
-                next_obs
-            ).copy()
+
+            self.observations[(self.pos + 1) % self.buffer_size] = np.array(next_obs).copy()
         else:
             self.next_observations[self.pos] = np.array(next_obs).copy()
-=======
-            if self.is_dict_data:
-                for key in self.observations.keys():
-                    self.observations[key][(self.pos + 1) % self.buffer_size] = np.array(next_obs[key]).copy()
-            else:
-                self.observations[(self.pos + 1) % self.buffer_size] = np.array(next_obs).copy()
-        else:
-            if self.is_dict_data:
-                for key in self.next_observations.keys():
-                    self.next_observations[key][self.pos] = np.array(next_obs[key]).copy()
-            else:
-                self.next_observations[self.pos] = np.array(next_obs).copy()
->>>>>>> 21fecd3e
 
         self.actions[self.pos] = np.array(action).copy()
         self.rewards[self.pos] = np.array(reward).copy()
@@ -311,37 +272,6 @@
 
     def _get_samples(self, batch_inds: np.ndarray, env: Optional[VecNormalize] = None) -> ReplayBufferSamples:
 
-<<<<<<< HEAD
-=======
-        if self.is_dict_data:
-            if self.optimize_memory_usage:
-                next_obs = {
-                    key: self.to_torch(
-                        self._normalize_obs(
-                            obs[(batch_inds + 1) % self.buffer_size, 0, :],
-                            env,
-                        )
-                    )
-                    for key, obs in self.observations.items()
-                }
-            else:
-                next_obs = {
-                    key: self.to_torch(self._normalize_obs(obs[batch_inds, 0, :], env))
-                    for key, obs in self.next_observations.items()
-                }
-
-            normalized_obs = {
-                key: self.to_torch(self._normalize_obs(obs[batch_inds, 0, :], env)) for key, obs in self.observations.items()
-            }
-            return DictReplayBufferSamples(
-                observations=normalized_obs,
-                actions=self.to_torch(self.actions[batch_inds]),
-                next_observations=next_obs,
-                dones=self.to_torch(self.dones[batch_inds]),
-                returns=self.to_torch(self._normalize_reward(self.rewards[batch_inds], env)),
-            )
-
->>>>>>> 21fecd3e
         if self.optimize_memory_usage:
             next_obs = self._normalize_obs(self.observations[(batch_inds + 1) % self.buffer_size, 0, :], env)
         else:
@@ -406,22 +336,8 @@
 
     def reset(self) -> None:
 
-<<<<<<< HEAD
-        self.observations = np.zeros(
-            (self.buffer_size, self.n_envs) + self.obs_shape, dtype=np.float32
-        )
-        self.actions = np.zeros(
-            (self.buffer_size, self.n_envs, self.action_dim), dtype=np.float32
-        )
-=======
-        if self.is_dict_data:
-            self.observations = {}
-            for (key, obs_input_shape) in self.obs_shape.items():
-                self.observations[key] = np.zeros((self.buffer_size, self.n_envs) + obs_input_shape, dtype=np.float32)
-        else:
-            self.observations = np.zeros((self.buffer_size, self.n_envs) + self.obs_shape, dtype=np.float32)
+        self.observations = np.zeros((self.buffer_size, self.n_envs) + self.obs_shape, dtype=np.float32)
         self.actions = np.zeros((self.buffer_size, self.n_envs, self.action_dim), dtype=np.float32)
->>>>>>> 21fecd3e
         self.rewards = np.zeros((self.buffer_size, self.n_envs), dtype=np.float32)
         self.returns = np.zeros((self.buffer_size, self.n_envs), dtype=np.float32)
         self.dones = np.zeros((self.buffer_size, self.n_envs), dtype=np.float32)
@@ -523,23 +439,7 @@
             yield self._get_samples(indices[start_idx : start_idx + batch_size])
             start_idx += batch_size
 
-<<<<<<< HEAD
-    def _get_samples(
-        self, batch_inds: np.ndarray, env: Optional[VecNormalize] = None
-    ) -> RolloutBufferSamples:
-=======
     def _get_samples(self, batch_inds: np.ndarray, env: Optional[VecNormalize] = None) -> RolloutBufferSamples:
-        if self.is_dict_data:
-            return DictRolloutBufferSamples(
-                observations={key: self.to_torch(obs[batch_inds]) for (key, obs) in self.observations.items()},
-                actions=self.to_torch(self.actions[batch_inds]),
-                old_values=self.to_torch(self.values[batch_inds].flatten()),
-                old_log_prob=self.to_torch(self.log_probs[batch_inds].flatten()),
-                advantages=self.to_torch(self.advantages[batch_inds].flatten()),
-                returns=self.to_torch(self.returns[batch_inds].flatten()),
-            )
->>>>>>> 21fecd3e
-
         data = (
             self.observations[batch_inds],
             self.actions[batch_inds],
@@ -576,9 +476,7 @@
         n_envs: int = 1,
         optimize_memory_usage: bool = False,
     ):
-        super(BaseBuffer, self).__init__(
-            buffer_size, observation_space, action_space, device, n_envs=n_envs
-        )
+        super(BaseBuffer, self).__init__(buffer_size, observation_space, action_space, device, n_envs=n_envs)
 
         assert n_envs == 1, "Replay buffer only support single environment for now"
 
@@ -589,21 +487,17 @@
         self.optimize_memory_usage = optimize_memory_usage
 
         self.observations = {
-            key: np.zeros((self.buffer_size, self.n_envs) + _obs_shape)
-            for key, _obs_shape in self.obs_shape.items()
+            key: np.zeros((self.buffer_size, self.n_envs) + _obs_shape) for key, _obs_shape in self.obs_shape.items()
         }
         if optimize_memory_usage:
             # `observations` contains also the next observation
             self.next_observations = None
         else:
             self.next_observations = {
-                key: np.zeros((self.buffer_size, self.n_envs) + _obs_shape)
-                for key, _obs_shape in self.obs_shape.items()
+                key: np.zeros((self.buffer_size, self.n_envs) + _obs_shape) for key, _obs_shape in self.obs_shape.items()
             }
 
-        self.actions = np.zeros(
-            (self.buffer_size, self.n_envs, self.action_dim), dtype=action_space.dtype
-        )
+        self.actions = np.zeros((self.buffer_size, self.n_envs, self.action_dim), dtype=action_space.dtype)
         self.rewards = np.zeros((self.buffer_size, self.n_envs), dtype=np.float32)
         self.dones = np.zeros((self.buffer_size, self.n_envs), dtype=np.float32)
 
@@ -612,12 +506,7 @@
             for key, obs in self.observations.items():
                 obs_nbytes += obs.nbytes
 
-            total_memory_usage = (
-                obs_nbytes
-                + self.actions.nbytes
-                + self.rewards.nbytes
-                + self.dones.nbytes
-            )
+            total_memory_usage = obs_nbytes + self.actions.nbytes + self.rewards.nbytes + self.dones.nbytes
             if self.next_observations is not None:
                 next_obs_nbytes = 0
                 for key, obs in self.observations.items():
@@ -648,9 +537,7 @@
 
         if self.optimize_memory_usage:
             for key in self.observations.keys():
-                self.observations[key][(self.pos + 1) % self.buffer_size] = np.array(
-                    next_obs[key]
-                ).copy()
+                self.observations[key][(self.pos + 1) % self.buffer_size] = np.array(next_obs[key]).copy()
         else:
             for key in self.next_observations.keys():
                 self.next_observations[key][self.pos] = np.array(next_obs[key]).copy()
@@ -664,9 +551,7 @@
             self.full = True
             self.pos = 0
 
-    def sample(
-        self, batch_size: int, env: Optional[VecNormalize] = None
-    ) -> DictReplayBufferSamples:
+    def sample(self, batch_size: int, env: Optional[VecNormalize] = None) -> DictReplayBufferSamples:
         """
         Sample elements from the replay buffer.
         Custom sampling when using memory efficient variant,
@@ -683,16 +568,12 @@
         # Do not sample the element with index `self.pos` as the transitions is invalid
         # (we use only one array to store `obs` and `next_obs`)
         if self.full:
-            batch_inds = (
-                np.random.randint(1, self.buffer_size, size=batch_size) + self.pos
-            ) % self.buffer_size
+            batch_inds = (np.random.randint(1, self.buffer_size, size=batch_size) + self.pos) % self.buffer_size
         else:
             batch_inds = np.random.randint(0, self.pos, size=batch_size)
         return self._get_samples(batch_inds, env=env)
 
-    def _get_samples(
-        self, batch_inds: np.ndarray, env: Optional[VecNormalize] = None
-    ) -> DictReplayBufferSamples:
+    def _get_samples(self, batch_inds: np.ndarray, env: Optional[VecNormalize] = None) -> DictReplayBufferSamples:
 
         if self.optimize_memory_usage:
             next_obs = {
@@ -711,8 +592,7 @@
             }
 
         normalized_obs = {
-            key: self.to_torch(self._normalize_obs(obs[batch_inds, 0, :], env))
-            for key, obs in self.observations.items()
+            key: self.to_torch(self._normalize_obs(obs[batch_inds, 0, :], env)) for key, obs in self.observations.items()
         }
 
         return DictReplayBufferSamples(
@@ -720,9 +600,7 @@
             actions=self.to_torch(self.actions[batch_inds]),
             next_observations=next_obs,
             dones=self.to_torch(self.dones[batch_inds]),
-            returns=self.to_torch(
-                self._normalize_reward(self.rewards[batch_inds], env)
-            ),
+            returns=self.to_torch(self._normalize_reward(self.rewards[batch_inds], env)),
         )
 
 
@@ -760,9 +638,7 @@
         n_envs: int = 1,
     ):
 
-        super(RolloutBuffer, self).__init__(
-            buffer_size, observation_space, action_space, device, n_envs=n_envs
-        )
+        super(RolloutBuffer, self).__init__(buffer_size, observation_space, action_space, device, n_envs=n_envs)
         self.gae_lambda = gae_lambda
         self.gamma = gamma
         self.observations, self.actions, self.rewards, self.advantages = (
@@ -779,12 +655,8 @@
 
         self.observations = {}
         for (key, obs_input_shape) in self.obs_shape.items():
-            self.observations[key] = np.zeros(
-                (self.buffer_size, self.n_envs) + obs_input_shape, dtype=np.float32
-            )
-        self.actions = np.zeros(
-            (self.buffer_size, self.n_envs, self.action_dim), dtype=np.float32
-        )
+            self.observations[key] = np.zeros((self.buffer_size, self.n_envs) + obs_input_shape, dtype=np.float32)
+        self.actions = np.zeros((self.buffer_size, self.n_envs, self.action_dim), dtype=np.float32)
         self.rewards = np.zeros((self.buffer_size, self.n_envs), dtype=np.float32)
         self.returns = np.zeros((self.buffer_size, self.n_envs), dtype=np.float32)
         self.dones = np.zeros((self.buffer_size, self.n_envs), dtype=np.float32)
@@ -828,9 +700,7 @@
         if self.pos == self.buffer_size:
             self.full = True
 
-    def get(
-        self, batch_size: Optional[int] = None
-    ) -> Generator[DictRolloutBufferSamples, None, None]:
+    def get(self, batch_size: Optional[int] = None) -> Generator[DictRolloutBufferSamples, None, None]:
         assert self.full, ""
         indices = np.random.permutation(self.buffer_size * self.n_envs)
         # Prepare the data
@@ -854,15 +724,10 @@
             yield self._get_samples(indices[start_idx : start_idx + batch_size])
             start_idx += batch_size
 
-    def _get_samples(
-        self, batch_inds: np.ndarray, env: Optional[VecNormalize] = None
-    ) -> RolloutBufferSamples:
+    def _get_samples(self, batch_inds: np.ndarray, env: Optional[VecNormalize] = None) -> RolloutBufferSamples:
 
         return DictRolloutBufferSamples(
-            observations={
-                key: self.to_torch(obs[batch_inds])
-                for (key, obs) in self.observations.items()
-            },
+            observations={key: self.to_torch(obs[batch_inds]) for (key, obs) in self.observations.items()},
             actions=self.to_torch(self.actions[batch_inds]),
             old_values=self.to_torch(self.values[batch_inds].flatten()),
             old_log_prob=self.to_torch(self.log_probs[batch_inds].flatten()),
