import multiprocessing as mp
from collections import OrderedDict
import signal
from typing import Any, Callable, List, Optional, Sequence, Tuple, Type, Union

import gym
import numpy as np
<<<<<<< HEAD
import os
=======
from gym import spaces
>>>>>>> 84f5511e

from stable_baselines3.common.vec_env.base_vec_env import (
    CloudpickleWrapper,
    VecEnv,
    VecEnvIndices,
    VecEnvObs,
    VecEnvStepReturn,
)


def _worker(
    remote: mp.connection.Connection, parent_remote: mp.connection.Connection, env_fn_wrapper: CloudpickleWrapper
) -> None:
    # Import here to avoid a circular import
    from stable_baselines3.common.env_util import is_wrapped

    parent_remote.close()
    env = env_fn_wrapper.var()
    while True:
        try:
            cmd, data = remote.recv()
            if cmd == "step":
                observation, reward, done, info = env.step(data)
                if done:
                    # save final observation where user can get it, then reset
                    info["terminal_observation"] = observation
                    observation = env.reset()
                remote.send((observation, reward, done, info))
            elif cmd == "seed":
                remote.send(env.seed(data))
            elif cmd == "reset":
                observation = env.reset()
                remote.send(observation)
            elif cmd == "render":
                remote.send(env.render(data))
            elif cmd == "close":
                env.close()
                remote.close()
                break
            elif cmd == "get_spaces":
                remote.send((env.observation_space, env.action_space))
            elif cmd == "env_method":
                method = getattr(env, data[0])
                remote.send(method(*data[1], **data[2]))
            elif cmd == "get_attr":
                remote.send(getattr(env, data))
            elif cmd == "set_attr":
                remote.send(setattr(env, data[0], data[1]))
            elif cmd == "is_wrapped":
                remote.send(is_wrapped(env, data))
            else:
                raise NotImplementedError(f"`{cmd}` is not implemented in the worker")
        except EOFError:
            break


class SubprocVecEnv(VecEnv):
    """
    Creates a multiprocess vectorized wrapper for multiple environments, distributing each environment to its own
    process, allowing significant speed up when the environment is computationally complex.

    For performance reasons, if your environment is not IO bound, the number of environments should not exceed the
    number of logical cores on your CPU.

    .. warning::

        Only 'forkserver' and 'spawn' start methods are thread-safe,
        which is important when TensorFlow sessions or other non thread-safe
        libraries are used in the parent (see issue #217). However, compared to
        'fork' they incur a small start-up cost and have restrictions on
        global variables. With those methods, users must wrap the code in an
        ``if __name__ == "__main__":`` block.
        For more information, see the multiprocessing documentation.

    :param env_fns: Environments to run in subprocesses
    :param start_method: method used to start the subprocesses.
           Must be one of the methods returned by multiprocessing.get_all_start_methods().
           Defaults to 'forkserver' on available platforms, and 'spawn' otherwise.
    """

    def __init__(self, env_fns: List[Callable[[], gym.Env]], start_method: Optional[str] = None):
        self.waiting = False
        self.closed = False
        n_envs = len(env_fns)

        if start_method is None:
            # Fork is not a thread safe method (see issue #217)
            # but is more user friendly (does not require to wrap the code in
            # a `if __name__ == "__main__":`)
            forkserver_available = "forkserver" in mp.get_all_start_methods()
            start_method = "forkserver" if forkserver_available else "spawn"
        ctx = mp.get_context(start_method)

        self.remotes, self.work_remotes = zip(*[ctx.Pipe() for _ in range(n_envs)])
        self.processes = []
        for work_remote, remote, env_fn in zip(self.work_remotes, self.remotes, env_fns):
            args = (work_remote, remote, CloudpickleWrapper(env_fn))
            # daemon=True: if the main process crashes, we should not cause things to hang
            process = ctx.Process(target=_worker, args=args, daemon=True)  # pytype:disable=attribute-error
            process.start()
            self.processes.append(process)
            work_remote.close()

        self.remotes[0].send(("get_spaces", None))
        observation_space, action_space = self.remotes[0].recv()
        VecEnv.__init__(self, len(env_fns), observation_space, action_space)

    def step_async(self, actions: np.ndarray) -> None:
        for remote, action in zip(self.remotes, actions):
            remote.send(("step", action))
        self.waiting = True

    def step_wait(self) -> VecEnvStepReturn:
        results = [remote.recv() for remote in self.remotes]
        self.waiting = False
        obs, rews, dones, infos = zip(*results)
        return _flatten_obs(obs, self.observation_space), np.stack(rews), np.stack(dones), infos

    def seed(self, seed: Optional[int] = None) -> List[Union[None, int]]:
        if seed is None:
            seed = np.random.randint(0, 2**32 - 1)
        for idx, remote in enumerate(self.remotes):
            remote.send(("seed", seed + idx))
        return [remote.recv() for remote in self.remotes]

    def reset(self) -> VecEnvObs:
        for remote in self.remotes:
            remote.send(("reset", None))
        obs = [remote.recv() for remote in self.remotes]
        return _flatten_obs(obs, self.observation_space)

    def close(self) -> None:
        if self.closed:
            return
        for process in self.processes:
            process.terminate()
            process.kill()
        # if self.waiting:
        #     for remote in self.remotes:
        #         remote.recv()
        # for remote in self.remotes:
        #     remote.send(("close", None))
        # for process in self.processes:
        #     print(process.pid)

        #     process.join()
        self.closed = True

    def get_images(self) -> Sequence[np.ndarray]:
        for pipe in self.remotes:
            # gather images from subprocesses
            # `mode` will be taken into account later
            pipe.send(("render", "rgb_array"))
        imgs = [pipe.recv() for pipe in self.remotes]
        return imgs

    def get_attr(self, attr_name: str, indices: VecEnvIndices = None) -> List[Any]:
        """Return attribute from vectorized environment (see base class)."""
        target_remotes = self._get_target_remotes(indices)
        for remote in target_remotes:
            remote.send(("get_attr", attr_name))
        return [remote.recv() for remote in target_remotes]

    def set_attr(self, attr_name: str, value: Any, indices: VecEnvIndices = None) -> None:
        """Set attribute inside vectorized environments (see base class)."""
        target_remotes = self._get_target_remotes(indices)
        for remote in target_remotes:
            remote.send(("set_attr", (attr_name, value)))
        for remote in target_remotes:
            remote.recv()

    def env_method(self, method_name: str, *method_args, indices: VecEnvIndices = None, **method_kwargs) -> List[Any]:
        """Call instance methods of vectorized environments."""
        target_remotes = self._get_target_remotes(indices)
        for remote in target_remotes:
            remote.send(("env_method", (method_name, method_args, method_kwargs)))
        return [remote.recv() for remote in target_remotes]

    def env_is_wrapped(self, wrapper_class: Type[gym.Wrapper], indices: VecEnvIndices = None) -> List[bool]:
        """Check if worker environments are wrapped with a given wrapper"""
        target_remotes = self._get_target_remotes(indices)
        for remote in target_remotes:
            remote.send(("is_wrapped", wrapper_class))
        return [remote.recv() for remote in target_remotes]

    def _get_target_remotes(self, indices: VecEnvIndices) -> List[Any]:
        """
        Get the connection object needed to communicate with the wanted
        envs that are in subprocesses.

        :param indices: refers to indices of envs.
        :return: Connection object to communicate between processes.
        """
        indices = self._get_indices(indices)
        return [self.remotes[i] for i in indices]


def _flatten_obs(obs: Union[List[VecEnvObs], Tuple[VecEnvObs]], space: spaces.Space) -> VecEnvObs:
    """
    Flatten observations, depending on the observation space.

    :param obs: observations.
                A list or tuple of observations, one per environment.
                Each environment observation may be a NumPy array, or a dict or tuple of NumPy arrays.
    :return: flattened observations.
            A flattened NumPy array or an OrderedDict or tuple of flattened numpy arrays.
            Each NumPy array has the environment index as its first axis.
    """
    assert isinstance(obs, (list, tuple)), "expected list or tuple of observations per environment"
    assert len(obs) > 0, "need observations from at least one environment"

    if isinstance(space, spaces.Dict):
        assert isinstance(space.spaces, OrderedDict), "Dict space must have ordered subspaces"
        assert isinstance(obs[0], dict), "non-dict observation for environment with Dict observation space"
        return OrderedDict([(k, np.stack([o[k] for o in obs])) for k in space.spaces.keys()])
    elif isinstance(space, spaces.Tuple):
        assert isinstance(obs[0], tuple), "non-tuple observation for environment with Tuple observation space"
        obs_len = len(space.spaces)
        return tuple(np.stack([o[i] for o in obs]) for i in range(obs_len))
    else:
        return np.stack(obs)<|MERGE_RESOLUTION|>--- conflicted
+++ resolved
@@ -5,11 +5,8 @@
 
 import gym
 import numpy as np
-<<<<<<< HEAD
 import os
-=======
 from gym import spaces
->>>>>>> 84f5511e
 
 from stable_baselines3.common.vec_env.base_vec_env import (
     CloudpickleWrapper,
@@ -21,7 +18,9 @@
 
 
 def _worker(
-    remote: mp.connection.Connection, parent_remote: mp.connection.Connection, env_fn_wrapper: CloudpickleWrapper
+    remote: mp.connection.Connection,
+    parent_remote: mp.connection.Connection,
+    env_fn_wrapper: CloudpickleWrapper,
 ) -> None:
     # Import here to avoid a circular import
     from stable_baselines3.common.env_util import is_wrapped
@@ -90,7 +89,9 @@
            Defaults to 'forkserver' on available platforms, and 'spawn' otherwise.
     """
 
-    def __init__(self, env_fns: List[Callable[[], gym.Env]], start_method: Optional[str] = None):
+    def __init__(
+        self, env_fns: List[Callable[[], gym.Env]], start_method: Optional[str] = None
+    ):
         self.waiting = False
         self.closed = False
         n_envs = len(env_fns)
@@ -105,10 +106,14 @@
 
         self.remotes, self.work_remotes = zip(*[ctx.Pipe() for _ in range(n_envs)])
         self.processes = []
-        for work_remote, remote, env_fn in zip(self.work_remotes, self.remotes, env_fns):
+        for work_remote, remote, env_fn in zip(
+            self.work_remotes, self.remotes, env_fns
+        ):
             args = (work_remote, remote, CloudpickleWrapper(env_fn))
             # daemon=True: if the main process crashes, we should not cause things to hang
-            process = ctx.Process(target=_worker, args=args, daemon=True)  # pytype:disable=attribute-error
+            process = ctx.Process(
+                target=_worker, args=args, daemon=True
+            )  # pytype:disable=attribute-error
             process.start()
             self.processes.append(process)
             work_remote.close()
@@ -126,7 +131,12 @@
         results = [remote.recv() for remote in self.remotes]
         self.waiting = False
         obs, rews, dones, infos = zip(*results)
-        return _flatten_obs(obs, self.observation_space), np.stack(rews), np.stack(dones), infos
+        return (
+            _flatten_obs(obs, self.observation_space),
+            np.stack(rews),
+            np.stack(dones),
+            infos,
+        )
 
     def seed(self, seed: Optional[int] = None) -> List[Union[None, int]]:
         if seed is None:
@@ -173,7 +183,9 @@
             remote.send(("get_attr", attr_name))
         return [remote.recv() for remote in target_remotes]
 
-    def set_attr(self, attr_name: str, value: Any, indices: VecEnvIndices = None) -> None:
+    def set_attr(
+        self, attr_name: str, value: Any, indices: VecEnvIndices = None
+    ) -> None:
         """Set attribute inside vectorized environments (see base class)."""
         target_remotes = self._get_target_remotes(indices)
         for remote in target_remotes:
@@ -181,14 +193,22 @@
         for remote in target_remotes:
             remote.recv()
 
-    def env_method(self, method_name: str, *method_args, indices: VecEnvIndices = None, **method_kwargs) -> List[Any]:
+    def env_method(
+        self,
+        method_name: str,
+        *method_args,
+        indices: VecEnvIndices = None,
+        **method_kwargs,
+    ) -> List[Any]:
         """Call instance methods of vectorized environments."""
         target_remotes = self._get_target_remotes(indices)
         for remote in target_remotes:
             remote.send(("env_method", (method_name, method_args, method_kwargs)))
         return [remote.recv() for remote in target_remotes]
 
-    def env_is_wrapped(self, wrapper_class: Type[gym.Wrapper], indices: VecEnvIndices = None) -> List[bool]:
+    def env_is_wrapped(
+        self, wrapper_class: Type[gym.Wrapper], indices: VecEnvIndices = None
+    ) -> List[bool]:
         """Check if worker environments are wrapped with a given wrapper"""
         target_remotes = self._get_target_remotes(indices)
         for remote in target_remotes:
@@ -207,7 +227,9 @@
         return [self.remotes[i] for i in indices]
 
 
-def _flatten_obs(obs: Union[List[VecEnvObs], Tuple[VecEnvObs]], space: spaces.Space) -> VecEnvObs:
+def _flatten_obs(
+    obs: Union[List[VecEnvObs], Tuple[VecEnvObs]], space: spaces.Space
+) -> VecEnvObs:
     """
     Flatten observations, depending on the observation space.
 
@@ -218,15 +240,25 @@
             A flattened NumPy array or an OrderedDict or tuple of flattened numpy arrays.
             Each NumPy array has the environment index as its first axis.
     """
-    assert isinstance(obs, (list, tuple)), "expected list or tuple of observations per environment"
+    assert isinstance(
+        obs, (list, tuple)
+    ), "expected list or tuple of observations per environment"
     assert len(obs) > 0, "need observations from at least one environment"
 
     if isinstance(space, spaces.Dict):
-        assert isinstance(space.spaces, OrderedDict), "Dict space must have ordered subspaces"
-        assert isinstance(obs[0], dict), "non-dict observation for environment with Dict observation space"
-        return OrderedDict([(k, np.stack([o[k] for o in obs])) for k in space.spaces.keys()])
+        assert isinstance(
+            space.spaces, OrderedDict
+        ), "Dict space must have ordered subspaces"
+        assert isinstance(
+            obs[0], dict
+        ), "non-dict observation for environment with Dict observation space"
+        return OrderedDict(
+            [(k, np.stack([o[k] for o in obs])) for k in space.spaces.keys()]
+        )
     elif isinstance(space, spaces.Tuple):
-        assert isinstance(obs[0], tuple), "non-tuple observation for environment with Tuple observation space"
+        assert isinstance(
+            obs[0], tuple
+        ), "non-tuple observation for environment with Tuple observation space"
         obs_len = len(space.spaces)
         return tuple(np.stack([o[i] for o in obs]) for i in range(obs_len))
     else:
